/*
 * clib/soup/auth.c - authentication management
 *
 * Copyright © 2009 Igalia S.L.
 * Copyright © 2010 Fabian Streitel <karottenreibe@gmail.com>
 *
 * This program is free software: you can redistribute it and/or modify
 * it under the terms of the GNU General Public License as published by
 * the Free Software Foundation, either version 3 of the License, or
 * (at your option) any later version.
 *
 * This program is distributed in the hope that it will be useful,
 * but WITHOUT ANY WARRANTY; without even the implied warranty of
 * MERCHANTABILITY or FITNESS FOR A PARTICULAR PURPOSE.  See the
 * GNU General Public License for more details.
 *
 * You should have received a copy of the GNU General Public License
 * along with this program.  If not, see <http://www.gnu.org/licenses/>.
 *
 */

#include "clib/soup/soup.h"
#include "luah.h"

#include <gtk/gtk.h>
#include <libsoup/soup-auth.h>
#include <libsoup/soup-session-feature.h>
#include <libsoup/soup-uri.h>

static void luakit_auth_dialog_session_feature_init(SoupSessionFeatureInterface *interface, gpointer data);

G_DEFINE_TYPE_WITH_CODE(LuakitAuthDialog, luakit_auth_dialog, G_TYPE_OBJECT,
    G_IMPLEMENT_INTERFACE(SOUP_TYPE_SESSION_FEATURE, luakit_auth_dialog_session_feature_init))

typedef struct {
    SoupMessage *msg;
    SoupAuth *auth;
    SoupSession *session;
    SoupSessionFeature *manager;
    GtkWidget *login_entry;
    GtkWidget *password_entry;
    GtkWidget *checkbutton;
} LuakitAuthData;

static void
free_auth_data(LuakitAuthData *auth_data)
{
    g_object_unref(auth_data->msg);
    g_slice_free(LuakitAuthData, auth_data);
}

static void
luakit_store_password(SoupURI *soup_uri, const gchar *login, const gchar *password)
{
    lua_State *L = globalconf.L;
    gchar *uri = soup_uri_to_string(soup_uri, FALSE);
    lua_pushstring(L, uri);
    lua_pushstring(L, login);
    lua_pushstring(L, password);
    signal_object_emit(L, soup_class.signals, "store-password", 3, 0);
    g_free(uri);
}

static void
luakit_find_password(SoupURI *soup_uri, const gchar **login, const gchar **password)
{
    lua_State *L = globalconf.L;
    gchar *uri = soup_uri_to_string(soup_uri, FALSE);
    lua_pushstring(L, uri);
    gint ret = signal_object_emit(L, soup_class.signals, "authenticate", 1, LUA_MULTRET);
    g_free(uri);
    if (ret >= 2) {
        *password = luaL_checkstring(L, -1);
        *login = luaL_checkstring(L, -2);
    }
    lua_pop(L, ret);
}

static void
response_callback(GtkDialog *dialog, gint response_id, LuakitAuthData *auth_data)
{
    const gchar *login;
    const gchar *password;
    SoupURI *uri;
    gboolean store_password;

    switch(response_id)
    {
      case GTK_RESPONSE_OK:
        login = gtk_entry_get_text(GTK_ENTRY(auth_data->login_entry));
        password = gtk_entry_get_text(GTK_ENTRY(auth_data->password_entry));
        soup_auth_authenticate(auth_data->auth, login, password);

        store_password = gtk_toggle_button_get_active(GTK_TOGGLE_BUTTON(auth_data->checkbutton));
        if (store_password) {
            uri = soup_message_get_uri(auth_data->msg);
            luakit_store_password(uri, login, password);
        }

      default:
        break;
    }

    soup_session_unpause_message(auth_data->session, auth_data->msg);
    free_auth_data(auth_data);
    gtk_widget_destroy(GTK_WIDGET(dialog));
}

static GtkWidget *
table_add_entry(GtkWidget *table, gint row, const gchar *label_text,
        const gchar *value, gpointer UNUSED(user_data))
{
    GtkWidget *label = gtk_label_new(label_text);
#if GTK_CHECK_VERSION(3,14,0)
    GValue align = G_VALUE_INIT;
    g_value_init(&align, G_TYPE_ENUM);
    g_value_set_int(&align, GTK_ALIGN_CENTER);
    g_object_set_property(G_OBJECT(label), "halign", &align);
#else
    gtk_misc_set_alignment(GTK_MISC(label), 0.0, 0.5);
#endif
#if GTK_CHECK_VERSION(3,0,0)
    gtk_widget_set_vexpand(GTK_WIDGET(label), TRUE);
#endif

    GtkWidget *entry = gtk_entry_new();
    gtk_entry_set_activates_default(GTK_ENTRY(entry), TRUE);

    if (value)
        gtk_entry_set_text(GTK_ENTRY(entry), value);

#if GTK_CHECK_VERSION(3,0,0)
    // left,top,width,height
    gtk_grid_attach(GTK_GRID(table), label, 0, row, 1, 1);
    gtk_grid_attach(GTK_GRID(table), entry, 1, row, 1, 1);

    /* fill in all directions */
    gtk_widget_set_halign(label, GTK_ALIGN_FILL);
    gtk_widget_set_valign(label, GTK_ALIGN_FILL);
    gtk_widget_set_halign(entry, GTK_ALIGN_FILL);
    gtk_widget_set_valign(entry, GTK_ALIGN_FILL);
    /* expand vertically */
    gtk_widget_set_vexpand(label, TRUE);
    gtk_widget_set_vexpand(entry, TRUE);
#else
    // left,right,top,bottom
    gtk_table_attach(GTK_TABLE(table), label, 0, 1, row, row + 1, GTK_FILL, GTK_EXPAND | GTK_FILL, 0, 0);
    gtk_table_attach_defaults(GTK_TABLE(table), entry, 1, 2, row, row + 1);
#endif

    return entry;
}

static void
show_auth_dialog(LuakitAuthData *auth_data, const char *login, const char *password)
{
    GtkWidget *widget = gtk_dialog_new();
    GtkWindow *window = GTK_WINDOW(widget);
    GtkDialog *dialog = GTK_DIALOG(widget);

#if GTK_CHECK_VERSION(3,10,0)
    gtk_dialog_add_buttons(dialog,
       "_Cancel", GTK_RESPONSE_CANCEL,
       "_OK", GTK_RESPONSE_OK,
       NULL);
#else
    gtk_dialog_add_buttons(dialog,
       GTK_STOCK_CANCEL, GTK_RESPONSE_CANCEL,
       GTK_STOCK_OK, GTK_RESPONSE_OK,
       NULL);
#endif

    /* set dialog properties */
    gtk_container_set_border_width(GTK_CONTAINER(dialog), 5);
#if GTK_CHECK_VERSION(3,12,0)
<<<<<<< HEAD
    // TODO
=======
    GValue button_spacing = G_VALUE_INIT;
    g_value_init(&button_spacing, G_TYPE_INT);
    g_value_set_int(&button_spacing, 6);
    g_object_set_property(G_OBJECT(dialog), "button-spacing", &button_spacing);
>>>>>>> 6dfffb29
#else
# if GTK_CHECK_VERSION(3,0,0)
    gtk_box_set_spacing(GTK_BOX(gtk_dialog_get_content_area(dialog)), 2);
    gtk_container_set_border_width(GTK_CONTAINER(gtk_dialog_get_action_area(dialog)), 5);
    gtk_box_set_spacing(GTK_BOX(gtk_dialog_get_action_area(dialog)), 6);
# else
    gtk_box_set_spacing(GTK_BOX(dialog->vbox), 2);
    gtk_container_set_border_width(GTK_CONTAINER(dialog->action_area), 5);
    gtk_box_set_spacing(GTK_BOX(dialog->action_area), 6);
# endif
#endif
    gtk_window_set_resizable(window, FALSE);
    gtk_window_set_title(window, "");
#if GTK_CHECK_VERSION(3,10,0)
    gtk_window_set_icon_name(window, "dialog-password");
#else
    gtk_window_set_icon_name(window, GTK_STOCK_DIALOG_AUTHENTICATION);
#endif

    gtk_dialog_set_default_response(dialog, GTK_RESPONSE_OK);

    /* build contents */
#if GTK_CHECK_VERSION(3,0,0)
    GtkWidget *hbox = gtk_grid_new();
    GValue margin = G_VALUE_INIT;
    g_value_init(&margin, G_TYPE_INT);
    g_value_set_int(&margin, 5);
    g_object_set_property(G_OBJECT(hbox), "margin", &margin);

    gtk_grid_set_column_spacing(GTK_GRID(hbox), 12);
    gtk_box_pack_start(GTK_BOX(gtk_dialog_get_content_area(dialog)), hbox, TRUE, TRUE, 0);
#else
    GtkWidget *hbox = gtk_hbox_new(FALSE, 12);
    gtk_container_set_border_width(GTK_CONTAINER(hbox), 5);
    gtk_box_pack_start(GTK_BOX(dialog->vbox), hbox, TRUE, TRUE, 0);
#endif

#if GTK_CHECK_VERSION(3,10,0)
    GtkWidget *icon = gtk_image_new_from_icon_name("dialog-password", GTK_ICON_SIZE_DIALOG);
#else
    GtkWidget *icon = gtk_image_new_from_stock(GTK_STOCK_DIALOG_AUTHENTICATION, GTK_ICON_SIZE_DIALOG);
#endif

#if GTK_CHECK_VERSION(3,14,0)
    GValue align = G_VALUE_INIT;
    g_value_init(&align, G_TYPE_ENUM);
    g_value_set_int(&align, GTK_ALIGN_CENTER);
    g_object_set_property(G_OBJECT(hbox), "halign", &align);
#else
    gtk_misc_set_alignment(GTK_MISC(icon), 0.5, 0.0);
#endif

#if GTK_CHECK_VERSION(3,0,0)
    gtk_grid_attach(GTK_GRID(hbox), icon, 0,0,1,2);
#else
    gtk_box_pack_start(GTK_BOX(hbox), icon, FALSE, FALSE, 0);
#endif

#if GTK_CHECK_VERSION(3,0,0)
    gtk_grid_set_row_spacing(GTK_GRID(hbox), 6);
#else
    GtkWidget *main_vbox = gtk_vbox_new(FALSE, 18);
    gtk_box_pack_start(GTK_BOX(hbox), main_vbox, TRUE, TRUE, 0);
#endif

    SoupURI *uri = soup_message_get_uri(auth_data->msg);
    gchar *msg = g_strdup_printf("A username and password are being requested by the site %s", uri->host);
    GtkWidget *msg_label = gtk_label_new(msg);
    g_free(msg);
#if GTK_CHECK_VERSION(3,14,0)
    g_object_set_property(G_OBJECT(msg_label), "halign", &align);
#else
    gtk_misc_set_alignment(GTK_MISC(msg_label), 0.0, 0.5);
#endif
    gtk_label_set_line_wrap(GTK_LABEL(msg_label), TRUE);
#if GTK_CHECK_VERSION(3,0,0)
    GValue max_width_chars = G_VALUE_INIT;
    g_value_init(&max_width_chars, G_TYPE_INT);
    g_value_set_int(&max_width_chars, 32);
    /* TODO this is a kludge */
    g_object_set_property(G_OBJECT(msg_label), "max-width-chars", &max_width_chars);
    gtk_grid_attach_next_to(GTK_GRID(hbox), GTK_WIDGET(msg_label), icon, GTK_POS_RIGHT, 1, 1);
    gtk_widget_set_hexpand(GTK_WIDGET(msg_label), FALSE);
    gtk_widget_set_vexpand(GTK_WIDGET(msg_label), TRUE);
#else
    gtk_box_pack_start(GTK_BOX(main_vbox), GTK_WIDGET(msg_label), FALSE, FALSE, 0);
#endif

#if GTK_CHECK_VERSION(3,0,0)
#else
    GtkWidget *vbox = gtk_vbox_new(FALSE, 6);
    gtk_box_pack_start(GTK_BOX(main_vbox), vbox, FALSE, FALSE, 0);

    /* the table that holds the entries */
    GtkWidget *entry_container = gtk_alignment_new(0.0, 0.0, 1.0, 1.0);

    gtk_alignment_set_padding(GTK_ALIGNMENT(entry_container), 0, 0, 0, 0);

    gtk_box_pack_start(GTK_BOX(vbox), entry_container, FALSE, FALSE, 0);
#endif

#if GTK_CHECK_VERSION(3,0,0)
    GtkWidget *table = gtk_grid_new();
    gtk_grid_attach_next_to(GTK_GRID(hbox), table, GTK_WIDGET(msg_label), GTK_POS_BOTTOM, 1, 1);

    gtk_grid_set_column_homogeneous(GTK_GRID(table), FALSE);
    gtk_grid_set_row_homogeneous(GTK_GRID(table), FALSE);
    gtk_grid_set_column_spacing(GTK_GRID(table), 12);
    gtk_grid_set_row_spacing(GTK_GRID(table), 6);
    /* default margin of GtkWidgets is 0; no need to set explicitly */
    /* default hexpand/vexpand value for table is FALSE */
#else
    GtkWidget *table = gtk_table_new(2, 2, FALSE);
    gtk_table_set_col_spacings(GTK_TABLE(table), 12);
    gtk_table_set_row_spacings(GTK_TABLE(table), 6);
    gtk_container_add(GTK_CONTAINER(entry_container), table);
#endif

    auth_data->login_entry = table_add_entry(table, 0, "Username:", login, NULL);
    auth_data->password_entry = table_add_entry(table, 1, "Password:", password, NULL);

    gtk_entry_set_visibility(GTK_ENTRY(auth_data->password_entry), FALSE);

#if GTK_CHECK_VERSION(3,0,0)
#else
    GtkWidget *remember_box = gtk_vbox_new(FALSE, 6);
    gtk_box_pack_start(GTK_BOX(vbox), remember_box,
                        FALSE, FALSE, 0);
#endif

    GtkWidget *checkbutton = gtk_check_button_new_with_label("Store password");
    gtk_label_set_line_wrap(GTK_LABEL(gtk_bin_get_child(GTK_BIN(checkbutton))), TRUE);
#if GTK_CHECK_VERSION(3,0,0)
    gtk_grid_attach_next_to(GTK_GRID(hbox), checkbutton, table, GTK_POS_BOTTOM, 1, 1);
#else
    gtk_box_pack_start(GTK_BOX(remember_box), checkbutton, FALSE, FALSE, 0);
#endif
    auth_data->checkbutton = checkbutton;

    g_signal_connect(dialog, "response", G_CALLBACK(response_callback), auth_data);
    gtk_widget_show_all(widget);
}

static void
session_authenticate(SoupSession *session, SoupMessage *msg, SoupAuth *auth,
        gboolean UNUSED(retrying), gpointer user_data)
{
    SoupSessionFeature *manager = SOUP_SESSION_FEATURE(user_data);
    soup_session_pause_message(session, msg);

    /* We need to make sure the message sticks around when pausing it */
    g_object_ref(msg);

    SoupURI *uri = soup_message_get_uri(msg);
    LuakitAuthData *auth_data = g_slice_new(LuakitAuthData);
    auth_data->msg = msg;
    auth_data->auth = auth;
    auth_data->session = session;
    auth_data->manager = manager;

    const gchar *login = NULL;
    const gchar *password = NULL;
    luakit_find_password(uri, &login, &password);
    show_auth_dialog(auth_data, login, password);
    /* TODO: g_free login and password? */
}

static void
#if WITH_WEBKIT2
attach(SoupSessionFeature* UNUSED(manager), SoupSession* UNUSED(session))
#else
attach(SoupSessionFeature *manager, SoupSession *session)
#endif
{
#if !WITH_WEBKIT2
    // TODO not allowed in webkit2?
    g_signal_connect(session, "authenticate", G_CALLBACK(session_authenticate), manager);
#endif
}

static void
detach(SoupSessionFeature *manager, SoupSession *session)
{
    g_signal_handlers_disconnect_by_func(session, session_authenticate, manager);
}

static void
luakit_auth_dialog_class_init(LuakitAuthDialogClass* UNUSED(klass))
{
}

static void
luakit_auth_dialog_init(LuakitAuthDialog* UNUSED(instance))
{
}

static void
luakit_auth_dialog_session_feature_init(SoupSessionFeatureInterface *interface,
        gpointer UNUSED(data))
{
    interface->attach = attach;
    interface->detach = detach;
}

LuakitAuthDialog *
luakit_auth_dialog_new()
{
    return g_object_new(LUAKIT_TYPE_AUTH_DIALOG, NULL);
}

// vim: ft=c:et:sw=4:ts=8:sts=4:tw=80<|MERGE_RESOLUTION|>--- conflicted
+++ resolved
@@ -173,14 +173,10 @@
     /* set dialog properties */
     gtk_container_set_border_width(GTK_CONTAINER(dialog), 5);
 #if GTK_CHECK_VERSION(3,12,0)
-<<<<<<< HEAD
-    // TODO
-=======
     GValue button_spacing = G_VALUE_INIT;
     g_value_init(&button_spacing, G_TYPE_INT);
     g_value_set_int(&button_spacing, 6);
     g_object_set_property(G_OBJECT(dialog), "button-spacing", &button_spacing);
->>>>>>> 6dfffb29
 #else
 # if GTK_CHECK_VERSION(3,0,0)
     gtk_box_set_spacing(GTK_BOX(gtk_dialog_get_content_area(dialog)), 2);
