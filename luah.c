/*
 * luah.c - Lua helper functions
 *
 * Copyright (C) 2010 Mason Larobina <mason.larobina@gmail.com>
 * Copyright (C) 2008-2009 Julien Danjou <julien@danjou.info>
 *
 * This program is free software: you can redistribute it and/or modify
 * it under the terms of the GNU General Public License as published by
 * the Free Software Foundation, either version 3 of the License, or
 * (at your option) any later version.
 *
 * This program is distributed in the hope that it will be useful,
 * but WITHOUT ANY WARRANTY; without even the implied warranty of
 * MERCHANTABILITY or FITNESS FOR A PARTICULAR PURPOSE.  See the
 * GNU General Public License for more details.
 *
 * You should have received a copy of the GNU General Public License
 * along with this program.  If not, see <http://www.gnu.org/licenses/>.
 *
 */

#include <gtk/gtk.h>
#include <stdlib.h>
#include <sys/wait.h>
#include <webkit/webkit.h>
#include "common/util.h"
#include "common/lualib.h"
#include "luakit.h"
#include "widget.h"
#include "luah.h"

void
luaH_modifier_table_push(lua_State *L, guint state) {
    gint i = 1;
    lua_newtable(L);
    if (state & GDK_MODIFIER_MASK) {

#define MODKEY(key, name)           \
    if (state & GDK_##key##_MASK) { \
        lua_pushstring(L, name);    \
        lua_rawseti(L, -2, i++);    \
    }

        MODKEY(SHIFT, "Shift");
        MODKEY(LOCK, "Lock");
        MODKEY(CONTROL, "Control");
        MODKEY(MOD1, "Mod1");
        MODKEY(MOD2, "Mod2");
        MODKEY(MOD3, "Mod3");
        MODKEY(MOD4, "Mod4");
        MODKEY(MOD5, "Mod5");

#undef MODKEY

    }
}

void
luaH_keystr_push(lua_State *L, guint keyval)
{
    gchar ucs[7];
    guint ulen;
    guint32 ukval = gdk_keyval_to_unicode(keyval);

    /* check for printable unicode character */
    if (g_unichar_isgraph(ukval)) {
        ulen = g_unichar_to_utf8(ukval, ucs);
        ucs[ulen] = 0;
        lua_pushstring(L, ucs);
    }
    /* sent keysym for non-printable characters */
    else
        lua_pushstring(L, gdk_keyval_name(keyval));
}

/* UTF-8 aware string length computing.
 * Returns the number of elements pushed on the stack. */
static gint
luaH_utf8_strlen(lua_State *L)
{
    const gchar *cmd  = luaL_checkstring(L, 1);
    lua_pushnumber(L, (ssize_t) g_utf8_strlen(NONULL(cmd), -1));
    return 1;
}

/* Overload standard Lua next function to use __next key on metatable.
 * Returns the number of elements pushed on stack. */
static gint
luaHe_next(lua_State *L)
{
    if(luaL_getmetafield(L, 1, "__next")) {
        lua_insert(L, 1);
        lua_call(L, lua_gettop(L) - 1, LUA_MULTRET);
        return lua_gettop(L);
    }
    luaL_checktype(L, 1, LUA_TTABLE);
    lua_settop(L, 2);
    if(lua_next(L, 1))
        return 2;
    lua_pushnil(L);
    return 1;
}

/* Overload lua_next() function by using __next metatable field to get
 * next elements. `idx` is the index number of elements in stack.
 * Returns 1 if more elements to come, 0 otherwise. */
gint
luaH_next(lua_State *L, gint idx)
{
    if(luaL_getmetafield(L, idx, "__next")) {
        /* if idx is relative, reduce it since we got __next */
        if(idx < 0) idx--;
        /* copy table and then move key */
        lua_pushvalue(L, idx);
        lua_pushvalue(L, -3);
        lua_remove(L, -4);
        lua_pcall(L, 2, 2, 0);
        /* next returned nil, it's the end */
        if(lua_isnil(L, -1)) {
            /* remove nil */
            lua_pop(L, 2);
            return 0;
        }
        return 1;
    }
    else if(lua_istable(L, idx))
        return lua_next(L, idx);
    /* remove the key */
    lua_pop(L, 1);
    return 0;
}

/* Generic pairs function.
 * Returns the number of elements pushed on stack. */
static gint
luaH_generic_pairs(lua_State *L)
{
    lua_pushvalue(L, lua_upvalueindex(1));  /* return generator, */
    lua_pushvalue(L, 1);  /* state, */
    lua_pushnil(L);  /* and initial value */
    return 3;
}

/* Overload standard pairs function to use __pairs field of metatables.
 * Returns the number of elements pushed on stack. */
static gint
luaHe_pairs(lua_State *L)
{
    if(luaL_getmetafield(L, 1, "__pairs")) {
        lua_insert(L, 1);
        lua_call(L, lua_gettop(L) - 1, LUA_MULTRET);
        return lua_gettop(L);
    }
    luaL_checktype(L, 1, LUA_TTABLE);
    return luaH_generic_pairs(L);
}

static gint
luaH_ipairs_aux(lua_State *L)
{
    gint i = luaL_checkint(L, 2) + 1;
    luaL_checktype(L, 1, LUA_TTABLE);
    lua_pushinteger(L, i);
    lua_rawgeti(L, 1, i);
    return (lua_isnil(L, -1)) ? 0 : 2;
}

/* Overload standard ipairs function to use __ipairs field of metatables.
 * Returns the number of elements pushed on stack. */
static gint
luaHe_ipairs(lua_State *L)
{
    if(luaL_getmetafield(L, 1, "__ipairs")) {
        lua_insert(L, 1);
        lua_call(L, lua_gettop(L) - 1, LUA_MULTRET);
        return lua_gettop(L);
    }

    luaL_checktype(L, 1, LUA_TTABLE);
    lua_pushvalue(L, lua_upvalueindex(1));
    lua_pushvalue(L, 1);
    lua_pushinteger(L, 0);  /* and initial value */
    return 3;
}

/* Enhanced type() function which recognize luakit objects.
 * \param L The Lua VM state.
 * \return The number of arguments pushed on the stack.
 */
static gint
luaHe_type(lua_State *L)
{
    luaL_checkany(L, 1);
    lua_pushstring(L, luaH_typename(L, 1));
    return 1;
}


/* Fix up and add handy standard lib functions */
static void
luaH_fixups(lua_State *L)
{
    /* export string.wlen */
    lua_getglobal(L, "string");
    lua_pushcfunction(L, &luaH_utf8_strlen);
    lua_setfield(L, -2, "wlen");
    lua_pop(L, 1);
    /* replace next */
    lua_pushliteral(L, "next");
    lua_pushcfunction(L, luaHe_next);
    lua_settable(L, LUA_GLOBALSINDEX);
    /* replace pairs */
    lua_pushliteral(L, "pairs");
    lua_pushcfunction(L, luaHe_next);
    lua_pushcclosure(L, luaHe_pairs, 1); /* pairs get next as upvalue */
    lua_settable(L, LUA_GLOBALSINDEX);
    /* replace ipairs */
    lua_pushliteral(L, "ipairs");
    lua_pushcfunction(L, luaH_ipairs_aux);
    lua_pushcclosure(L, luaHe_ipairs, 1);
    lua_settable(L, LUA_GLOBALSINDEX);
    /* replace type */
    lua_pushliteral(L, "type");
    lua_pushcfunction(L, luaHe_type);
    lua_settable(L, LUA_GLOBALSINDEX);
}

/* Look for an item: table, function, etc.
 * \param L The Lua VM state.
 * \param item The pointer item.
 */
gboolean
luaH_hasitem(lua_State *L, gconstpointer item)
{
    lua_pushnil(L);
    while(luaH_next(L, -2)) {
        if(lua_topointer(L, -1) == item) {
            /* remove value and key */
            lua_pop(L, 2);
            return TRUE;
        }
        if(lua_istable(L, -1))
            if(luaH_hasitem(L, item)) {
                /* remove key and value */
                lua_pop(L, 2);
                return TRUE;
            }
        /* remove value */
        lua_pop(L, 1);
    }
    return FALSE;
}

/* Browse a table pushed on top of the index, and put all its table and
 * sub-table ginto an array.
 * \param L The Lua VM state.
 * \param elems The elements array.
 * \return False if we encounter an elements already in list.
 */
static gboolean
luaH_isloop_check(lua_State *L, GPtrArray *elems)
{
    if(lua_istable(L, -1)) {
        gconstpointer object = lua_topointer(L, -1);

        /* Check that the object table is not already in the list */
        for(guint i = 0; i < elems->len; i++)
            if(elems->pdata[i] == object)
                return FALSE;

        /* push the table in the elements list */
        g_ptr_array_add(elems, (gpointer) object);

        /* look every object in the "table" */
        lua_pushnil(L);
        while(luaH_next(L, -2)) {
            if(!luaH_isloop_check(L, elems)) {
                /* remove key and value */
                lua_pop(L, 2);
                return FALSE;
            }
            /* remove value, keep key for next iteration */
            lua_pop(L, 1);
        }
    }
    return TRUE;
}

/* Check if a table is a loop. When using tables as direct acyclic digram,
 * this is useful.
 * \param L The Lua VM state.
 * \param idx The index of the table in the stack
 * \return True if the table loops.
 */
gboolean
luaH_isloop(lua_State *L, gint idx)
{
    /* elems is an elements array that we will fill with all array we
     * encounter while browsing the tables */
    GPtrArray *elems = g_ptr_array_new();

    /* push table on top */
    lua_pushvalue(L, idx);

    gboolean ret = luaH_isloop_check(L, elems);

    /* remove pushed table */
    lua_pop(L, 1);

    g_ptr_array_free(elems, TRUE);

    return !ret;
}

/* Returns a string from X selection.
 * \param L The Lua VM state.
 * \return The number of elements pushed on stack (1).
 */
static gint
luaH_luakit_get_selection(lua_State *L)
{
    int n = lua_gettop(L);
    GdkAtom atom = GDK_SELECTION_PRIMARY;

    if (n) {
        const gchar *arg = luaL_checkstring(L, 1);
        /* Follow xclip(1) behavior: check only the first character of argument */
        switch (arg[0]) {
          case 'p':
            break;
          case 's':
            atom = GDK_SELECTION_SECONDARY;
            break;
          case 'c':
            atom = GDK_SELECTION_CLIPBOARD;
            break;
          default:
            luaL_argerror(L, 1, "should be 'primary', 'secondary' or 'clipboard'");
            break;
        }
    }
    GtkClipboard *selection = gtk_clipboard_get(atom);
    gchar *text = gtk_clipboard_wait_for_text(selection);
    lua_pushstring(L, text);
    g_free(text);
    return 1;
}

/* Sets an X selection.
 * \param L The Lua VM state.
 * \return The number of elements pushed on stack (0).
 */
static gint
luaH_luakit_set_selection(lua_State *L)
{
    int n = lua_gettop(L);
    GdkAtom atom = GDK_SELECTION_PRIMARY;

    if (0 == n)
        luaL_error(L, "missing argument, string expected");
    const gchar *text = luaL_checkstring(L, 1);
    if (1 < n)
    {
        const gchar *arg = luaL_checkstring(L, 2);
        /* Follow xclip(1) behavior: check only the first character of argument */
        switch (arg[0]) {
          case 'p':
            break;
          case 's':
            atom = GDK_SELECTION_SECONDARY;
            break;
          case 'c':
            atom = GDK_SELECTION_CLIPBOARD;
            break;
          default:
            luaL_argerror(L, 1, "should be 'primary', 'secondary' or 'clipboard'");
            break;
        }
    }
    GtkClipboard *selection = gtk_clipboard_get(atom);
    glong len = g_utf8_strlen (text, -1);
    gtk_clipboard_set_text(selection, text, len);
    return 0;
}

static gint
luaH_luakit_get_special_dir(lua_State *L)
{
    size_t len;
    const gchar *name = luaL_checklstring(L, 1, &len);
    luakit_token_t token = l_tokenize(name, len);
    GUserDirectory atom;
    /* match token with G_USER_DIR_* atom */
    switch(token) {
      case L_TK_DESKTOP:      atom = G_USER_DIRECTORY_DESKTOP;      break;
      case L_TK_DOCUMENTS:    atom = G_USER_DIRECTORY_DOCUMENTS;    break;
      case L_TK_DOWNLOAD:     atom = G_USER_DIRECTORY_DOWNLOAD;     break;
      case L_TK_MUSIC:        atom = G_USER_DIRECTORY_MUSIC;        break;
      case L_TK_PICTURES:     atom = G_USER_DIRECTORY_PICTURES;     break;
      case L_TK_PUBLIC_SHARE: atom = G_USER_DIRECTORY_PUBLIC_SHARE; break;
      case L_TK_TEMPLATES:    atom = G_USER_DIRECTORY_TEMPLATES;    break;
      case L_TK_VIDEOS:       atom = G_USER_DIRECTORY_VIDEOS;       break;
      default:
        warn("unknown atom G_USER_DIRECTORY_%s", name);
        luaL_argerror(L, 1, "invalid G_USER_DIRECTORY_* atom");
        return 0;
    }
    lua_pushstring(L, g_get_user_special_dir(atom));
    return 1;
}

/* Spawns a command synchonously.
 * \param L The Lua VM state.
 * \return The number of elements pushed on stack (3).
 */
static gint
luaH_luakit_spawn_sync(lua_State *L)
{
    GError *e = NULL;
    gchar *stdout = NULL;
    gchar *stderr = NULL;
    gint rv;
    struct sigaction sigact;
    struct sigaction oldact;

    const gchar *command = luaL_checkstring(L, 1);

    /* Note: we have to temporarily clear the SIGCHLD handler. Otherwise
     * g_spawn_sync wouldn't be able to read subprocess' return value. */
    sigact.sa_handler=SIG_DFL;
    sigemptyset (&sigact.sa_mask);
    if (sigaction(SIGCHLD, &sigact, &oldact))
        fatal("Can't clear SIGCHLD handler");
    g_spawn_command_line_sync(command, &stdout, &stderr, &rv, &e);
    if (sigaction(SIGCHLD, &oldact, NULL))
        fatal("Can't restore SIGCHLD handler");

    if(e)
    {
        lua_pushstring(L, e->message);
        g_clear_error(&e);
        lua_error(L);
    }
    lua_pushinteger(L, WEXITSTATUS(rv));
    lua_pushstring(L, stdout);
    lua_pushstring(L, stderr);
    g_free(stdout);
    g_free(stderr);
    return 3;
}

/* Spawns a command.
 * \param L The Lua VM state.
 * \return The number of elements pushed on stack (0).
 */
static gint
luaH_luakit_spawn(lua_State *L)
{
    GError *e = NULL;
    const gchar *command = luaL_checkstring(L, 1);
    g_spawn_command_line_async(command, &e);
    if(e)
    {
        lua_pushstring(L, e->message);
        g_clear_error(&e);
        lua_error(L);
    }
    return 0;
}

/* luakit global table.
 * \param L The Lua VM state.
 * \return The number of elements pushed on stack.
 * \luastack
 * \lfield font The default font.
 * \lfield font_height The default font height.
 * \lfield conffile The configuration file which has been loaded.
 */
static gint
luaH_luakit_index(lua_State *L)
{
    if(luaH_usemetatable(L, 1, 2))
        return 1;

    size_t len;
    widget_t *w;
    const gchar *prop = luaL_checklstring(L, 2, &len);
    luakit_token_t token = l_tokenize(prop, len);

    switch(token) {

      /* push class methods */
      PF_CASE(GET_SPECIAL_DIR,  luaH_luakit_get_special_dir)
      PF_CASE(SPAWN,            luaH_luakit_spawn)
      PF_CASE(SPAWN_SYNC,       luaH_luakit_spawn_sync)
      PF_CASE(GET_SELECTION,    luaH_luakit_get_selection)
      PF_CASE(SET_SELECTION,    luaH_luakit_set_selection)
      /* push string properties */
      PS_CASE(CACHE_DIR,        globalconf.cache_dir)
      PS_CASE(CONFIG_DIR,       globalconf.config_dir)
      PS_CASE(DATA_DIR,         globalconf.data_dir)
      /* push boolean properties */
      PB_CASE(VERBOSE,          globalconf.verbose)

      case L_TK_WINDOWS:
        lua_newtable(L);
        for (guint i = 0; i < globalconf.windows->len; i++) {
            w = globalconf.windows->pdata[i];
            luaH_object_push(L, w->ref);
            lua_rawseti(L, -2, i+1);
        }
        return 1;

      case L_TK_INSTALL_PATH:
        lua_pushliteral(L, LUAKIT_INSTALL_PATH);
        return 1;

<<<<<<< HEAD
      case L_TK_VERSION:
        lua_pushliteral(L, VERSION);
        return 1;

      case L_TK_WEBKIT_MAJOR_VERSION:
        lua_pushinteger(L, webkit_major_version());
        return 1;

      case L_TK_WEBKIT_MINOR_VERSION:
        lua_pushinteger(L, webkit_minor_version());
        return 1;

      case L_TK_WEBKIT_MICRO_VERSION:
        lua_pushinteger(L, webkit_micro_version());
        return 1;

      case L_TK_CONFIG_DIR:
        lua_pushstring(L, globalconf.config_dir);
        return 1;

      case L_TK_DATA_DIR:
        lua_pushstring(L, globalconf.data_dir);
        return 1;

      case L_TK_CACHE_DIR:
        lua_pushstring(L, globalconf.cache_dir);
        return 1;

      case L_TK_VERBOSE:
        lua_pushboolean(L, globalconf.verbose);
        return 1;

      case L_TK_GET_SPECIAL_DIR:
        lua_pushcfunction(L, luaH_luakit_get_special_dir);
        return 1;

      case L_TK_SPAWN:
        lua_pushcfunction(L, luaH_luakit_spawn);
        return 1;

      case L_TK_SPAWN_SYNC:
        lua_pushcfunction(L, luaH_luakit_spawn_sync);
        return 1;

=======
>>>>>>> dc0c78a4
      default:
        break;
    }
    return 0;
}

/* Newindex function for the luakit global table.
 * \param L The Lua VM state.
 * \return The number of elements pushed on stack.
 */
static gint
luaH_luakit_newindex(lua_State *L)
{
    if(luaH_usemetatable(L, 1, 2))
        return 1;

    size_t len;
    const gchar *buf = luaL_checklstring(L, 2, &len);

    debug("Luakit newindex %s", buf);

    return 0;
}

/* Add a global signal.
 * Returns the number of elements pushed on stack.
 * \luastack
 * \lparam A string with the event name.
 * \lparam The function to call.
 */
static gint
luaH_luakit_add_signal(lua_State *L)
{
    const gchar *name = luaL_checkstring(L, 1);
    luaH_checkfunction(L, 2);
    signal_add(globalconf.signals, name, luaH_object_ref(L, 2));
    return 0;
}

/* Remove a global signal.
 * \param L The Lua VM state.
 * \return The number of elements pushed on stack.
 * \luastack
 * \lparam A string with the event name.
 * \lparam The function to call.
 */
static gint
luaH_luakit_remove_signal(lua_State *L)
{
    const gchar *name = luaL_checkstring(L, 1);
    luaH_checkfunction(L, 2);
    gpointer func = (gpointer) lua_topointer(L, 2);
    signal_remove(globalconf.signals, name, func);
    luaH_object_unref(L, (void *) func);
    return 0;
}

/* Emit a global signal.
 * \param L The Lua VM state.
 * \return The number of elements pushed on stack.
 * \luastack
 * \lparam A string with the event name.
 * \lparam The function to call.
 */
static gint
luaH_luakit_emit_signal(lua_State *L)
{
    signal_object_emit(L, globalconf.signals, luaL_checkstring(L, 1), lua_gettop(L) - 1);
    return 0;
}

static gint
luaH_panic(lua_State *L)
{
    warn("unprotected error in call to Lua API (%s)", lua_tostring(L, -1));
    return 0;
}

static gint
luaH_quit(lua_State *L)
{
    (void) L;
    gtk_main_quit();
    return 0;
}

static gint
luaH_dofunction_on_error(lua_State *L)
{
    /* duplicate string error */
    lua_pushvalue(L, -1);
    /* emit error signal */
    signal_object_emit(L, globalconf.signals, "debug::error", 1);

    if(!luaL_dostring(L, "return debug.traceback(\"error while running function\", 3)"))
    {
        /* Move traceback before error */
        lua_insert(L, -2);
        /* Insert sentence */
        lua_pushliteral(L, "\nerror: ");
        /* Move it before error */
        lua_insert(L, -2);
        lua_concat(L, 3);
    }
    return 1;
}

void
luaH_init(void)
{
    lua_State *L;

    static const struct luaL_reg luakit_lib[] = {
        { "quit", luaH_quit },
        { "add_signal", luaH_luakit_add_signal },
        { "remove_signal", luaH_luakit_remove_signal },
        { "emit_signal", luaH_luakit_emit_signal },
        { "__index", luaH_luakit_index },
        { "__newindex", luaH_luakit_newindex },
        { NULL, NULL }
    };

    /* Lua VM init */
    L = globalconf.L = luaL_newstate();

    /* Set panic fuction */
    lua_atpanic(L, luaH_panic);

    /* Set error handling function */
    lualib_dofunction_on_error = luaH_dofunction_on_error;

    luaL_openlibs(L);

    luaH_fixups(L);

    luaH_object_setup(L);

    /* Export luakit lib */
    luaH_openlib(L, "luakit", luakit_lib, luakit_lib);

    /* Export widget */
    widget_class_setup(L);

    /* add Lua search paths */
    lua_getglobal(L, "package");
    if(LUA_TTABLE != lua_type(L, 1)) {
        warn("package is not a table");
        return;
    }
    lua_getfield(L, 1, "path");
    if(LUA_TSTRING != lua_type(L, 2)) {
        warn("package.path is not a string");
        lua_pop(L, 1);
        return;
    }

    /* compile list of package search paths */
    GPtrArray *paths = g_ptr_array_new_with_free_func(g_free);

#if DEVELOPMENT_PATHS
    /* allows for testing luakit in the project directory */
    g_ptr_array_add(paths, g_strdup("./lib"));
#endif

    /* add users config dir (see: XDG_CONFIG_DIR) */
    g_ptr_array_add(paths, g_build_filename(globalconf.config_dir, "lib", NULL));

    /* add system config dirs (see: XDG_CONFIG_DIRS) */
    const gchar* const *config_dirs = g_get_system_config_dirs();
    for (; *config_dirs; config_dirs++)
        g_ptr_array_add(paths, g_build_filename(*config_dirs, "luakit", "lib", NULL));

    /* add luakit install path */
    g_ptr_array_add(paths, g_build_filename(LUAKIT_INSTALL_PATH, "lib", NULL));

    for (gpointer *path = paths->pdata; *path; path++) {
        lua_pushliteral(L, ";");
        lua_pushstring(L, *path);
        lua_pushliteral(L, "/?.lua");
        lua_concat(L, 3);

        lua_pushliteral(L, ";");
        lua_pushstring(L, *path);
        lua_pushliteral(L, "/?/init.lua");
        lua_concat(L, 3);

        /* concat with package.path */
        lua_concat(L, 3);
    }

    g_ptr_array_free(paths, TRUE);

    /* package.path = "concatenated string" */
    lua_setfield(L, 1, "path");
}

gboolean
luaH_loadrc(const gchar *confpath, gboolean run)
{
    debug("Loading rc: %s", confpath);
    lua_State *L = globalconf.L;
    if(!luaL_loadfile(L, confpath)) {
        if(run) {
            if(lua_pcall(L, 0, LUA_MULTRET, 0)) {
                g_fprintf(stderr, "%s\n", lua_tostring(L, -1));
            } else
                return TRUE;
        } else
            lua_pop(L, 1);
        return TRUE;
    } else
        g_fprintf(stderr, "%s\n", lua_tostring(L, -1));
    return FALSE;
}

/* Load a configuration file. */
gboolean
luaH_parserc(const gchar *confpath, gboolean run)
{
    const gchar* const *config_dirs = NULL;
    gboolean ret = FALSE;
    GPtrArray *paths = NULL;

    /* try to load, return if it's ok */
    if(confpath) {
        if(luaH_loadrc(confpath, run))
            ret = TRUE;
        goto bailout;
    }

    /* compile list of config search paths */
    paths = g_ptr_array_new_with_free_func(g_free);

#if DEVELOPMENT_PATHS
    /* allows for testing luakit in the project directory */
    g_ptr_array_add(paths, g_strdup("./rc.lua"));
#endif

    /* search users config dir (see: XDG_CONFIG_HOME) */
    g_ptr_array_add(paths, g_build_filename(globalconf.config_dir, "rc.lua", NULL));

    /* search system config dirs (see: XDG_CONFIG_DIRS) */
    config_dirs = g_get_system_config_dirs();
    for(; *config_dirs; config_dirs++)
        g_ptr_array_add(paths, g_build_filename(*config_dirs, "luakit", "rc.lua", NULL));

    for (gpointer *path = paths->pdata; *path; path++) {
        if (file_exists(*path)) {
            if(luaH_loadrc(*path, run)) {
                globalconf.confpath = g_strdup(*path);
                ret = TRUE;
                goto bailout;
            } else if(!run)
                goto bailout;
        }
    }

bailout:

    if (paths) g_ptr_array_free(paths, TRUE);
    return ret;
}

gint
luaH_class_index_miss_property(lua_State *L, lua_object_t *obj)
{
    (void) obj;
    signal_object_emit(L, globalconf.signals, "debug::index::miss", 2);
    return 0;
}

gint
luaH_class_newindex_miss_property(lua_State *L, lua_object_t *obj)
{
    (void) obj;
    signal_object_emit(L, globalconf.signals, "debug::newindex::miss", 3);
    return 0;
}

// vim: ft=c:et:sw=4:ts=8:sts=4:tw=80<|MERGE_RESOLUTION|>--- conflicted
+++ resolved
@@ -501,6 +501,10 @@
       PS_CASE(DATA_DIR,         globalconf.data_dir)
       /* push boolean properties */
       PB_CASE(VERBOSE,          globalconf.verbose)
+      /* push integer properties */
+      PI_CASE(WEBKIT_MAJOR_VERSION, webkit_major_version())
+      PI_CASE(WEBKIT_MINOR_VERSION, webkit_minor_version())
+      PI_CASE(WEBKIT_MICRO_VERSION, webkit_micro_version())
 
       case L_TK_WINDOWS:
         lua_newtable(L);
@@ -515,53 +519,10 @@
         lua_pushliteral(L, LUAKIT_INSTALL_PATH);
         return 1;
 
-<<<<<<< HEAD
       case L_TK_VERSION:
         lua_pushliteral(L, VERSION);
         return 1;
 
-      case L_TK_WEBKIT_MAJOR_VERSION:
-        lua_pushinteger(L, webkit_major_version());
-        return 1;
-
-      case L_TK_WEBKIT_MINOR_VERSION:
-        lua_pushinteger(L, webkit_minor_version());
-        return 1;
-
-      case L_TK_WEBKIT_MICRO_VERSION:
-        lua_pushinteger(L, webkit_micro_version());
-        return 1;
-
-      case L_TK_CONFIG_DIR:
-        lua_pushstring(L, globalconf.config_dir);
-        return 1;
-
-      case L_TK_DATA_DIR:
-        lua_pushstring(L, globalconf.data_dir);
-        return 1;
-
-      case L_TK_CACHE_DIR:
-        lua_pushstring(L, globalconf.cache_dir);
-        return 1;
-
-      case L_TK_VERBOSE:
-        lua_pushboolean(L, globalconf.verbose);
-        return 1;
-
-      case L_TK_GET_SPECIAL_DIR:
-        lua_pushcfunction(L, luaH_luakit_get_special_dir);
-        return 1;
-
-      case L_TK_SPAWN:
-        lua_pushcfunction(L, luaH_luakit_spawn);
-        return 1;
-
-      case L_TK_SPAWN_SYNC:
-        lua_pushcfunction(L, luaH_luakit_spawn_sync);
-        return 1;
-
-=======
->>>>>>> dc0c78a4
       default:
         break;
     }
