--- conflicted
+++ resolved
@@ -307,31 +307,13 @@
     /* Export timer */
     timer_class_setup(L);
 
-<<<<<<< HEAD
 #if WITH_WEBKIT2
     /* Export timer */
     stylesheet_class_setup(L);
 #endif
 
-    /* add Lua search paths */
-    lua_getglobal(L, "package");
-    if(LUA_TTABLE != lua_type(L, 1)) {
-        warn("package is not a table");
-        return;
-    }
-    lua_getfield(L, 1, "path");
-    if(LUA_TSTRING != lua_type(L, 2)) {
-        warn("package.path is not a string");
-        lua_pop(L, 1);
-        return;
-    }
-
-    /* compile list of package search paths */
-    GPtrArray *paths = g_ptr_array_new_with_free_func(g_free);
-=======
     /* Export web module */
     web_module_class_setup(L);
->>>>>>> 1d4dcf38
 
     /* add Lua search paths */
     luaH_add_paths(L, globalconf.config_dir);
