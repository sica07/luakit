/*
 * luah.c - Lua helper functions
 *
 * Copyright (C) 2010 Mason Larobina <mason.larobina@gmail.com>
 * Copyright (C) 2008-2009 Julien Danjou <julien@danjou.info>
 *
 * This program is free software: you can redistribute it and/or modify
 * it under the terms of the GNU General Public License as published by
 * the Free Software Foundation, either version 3 of the License, or
 * (at your option) any later version.
 *
 * This program is distributed in the hope that it will be useful,
 * but WITHOUT ANY WARRANTY; without even the implied warranty of
 * MERCHANTABILITY or FITNESS FOR A PARTICULAR PURPOSE.  See the
 * GNU General Public License for more details.
 *
 * You should have received a copy of the GNU General Public License
 * along with this program.  If not, see <http://www.gnu.org/licenses/>.
 *
 */

#include <gtk/gtk.h>
#include <stdlib.h>
#include <sys/wait.h>
#include <webkit/webkit.h>
#include "common/util.h"
#include "common/lualib.h"
#include "luakit.h"
#include "widget.h"
#include "luah.h"

void
luaH_modifier_table_push(lua_State *L, guint state) {
    gint i = 1;
    lua_newtable(L);
    if (state & GDK_MODIFIER_MASK) {

#define MODKEY(key, name)           \
    if (state & GDK_##key##_MASK) { \
        lua_pushstring(L, name);    \
        lua_rawseti(L, -2, i++);    \
    }

        MODKEY(SHIFT, "Shift");
        MODKEY(LOCK, "Lock");
        MODKEY(CONTROL, "Control");
        MODKEY(MOD1, "Mod1");
        MODKEY(MOD2, "Mod2");
        MODKEY(MOD3, "Mod3");
        MODKEY(MOD4, "Mod4");
        MODKEY(MOD5, "Mod5");

#undef MODKEY

    }
}

void
luaH_keystr_push(lua_State *L, guint keyval)
{
    gchar ucs[7];
    guint ulen;
    guint32 ukval = gdk_keyval_to_unicode(keyval);

    /* check for printable unicode character */
    if (g_unichar_isgraph(ukval)) {
        ulen = g_unichar_to_utf8(ukval, ucs);
        ucs[ulen] = 0;
        lua_pushstring(L, ucs);
    }
    /* sent keysym for non-printable characters */
    else
        lua_pushstring(L, gdk_keyval_name(keyval));
}

/* UTF-8 aware string length computing.
 * Returns the number of elements pushed on the stack. */
static gint
luaH_utf8_strlen(lua_State *L)
{
    const gchar *cmd  = luaL_checkstring(L, 1);
    lua_pushnumber(L, (ssize_t) g_utf8_strlen(NONULL(cmd), -1));
    return 1;
}

/* Overload standard Lua next function to use __next key on metatable.
 * Returns the number of elements pushed on stack. */
static gint
luaHe_next(lua_State *L)
{
    if(luaL_getmetafield(L, 1, "__next")) {
        lua_insert(L, 1);
        lua_call(L, lua_gettop(L) - 1, LUA_MULTRET);
        return lua_gettop(L);
    }
    luaL_checktype(L, 1, LUA_TTABLE);
    lua_settop(L, 2);
    if(lua_next(L, 1))
        return 2;
    lua_pushnil(L);
    return 1;
}

/* Overload lua_next() function by using __next metatable field to get
 * next elements. `idx` is the index number of elements in stack.
 * Returns 1 if more elements to come, 0 otherwise. */
gint
luaH_next(lua_State *L, gint idx)
{
    if(luaL_getmetafield(L, idx, "__next")) {
        /* if idx is relative, reduce it since we got __next */
        if(idx < 0) idx--;
        /* copy table and then move key */
        lua_pushvalue(L, idx);
        lua_pushvalue(L, -3);
        lua_remove(L, -4);
        lua_pcall(L, 2, 2, 0);
        /* next returned nil, it's the end */
        if(lua_isnil(L, -1)) {
            /* remove nil */
            lua_pop(L, 2);
            return 0;
        }
        return 1;
    }
    else if(lua_istable(L, idx))
        return lua_next(L, idx);
    /* remove the key */
    lua_pop(L, 1);
    return 0;
}

/* Generic pairs function.
 * Returns the number of elements pushed on stack. */
static gint
luaH_generic_pairs(lua_State *L)
{
    lua_pushvalue(L, lua_upvalueindex(1));  /* return generator, */
    lua_pushvalue(L, 1);  /* state, */
    lua_pushnil(L);  /* and initial value */
    return 3;
}

/* Overload standard pairs function to use __pairs field of metatables.
 * Returns the number of elements pushed on stack. */
static gint
luaHe_pairs(lua_State *L)
{
    if(luaL_getmetafield(L, 1, "__pairs")) {
        lua_insert(L, 1);
        lua_call(L, lua_gettop(L) - 1, LUA_MULTRET);
        return lua_gettop(L);
    }
    luaL_checktype(L, 1, LUA_TTABLE);
    return luaH_generic_pairs(L);
}

static gint
luaH_ipairs_aux(lua_State *L)
{
    gint i = luaL_checkint(L, 2) + 1;
    luaL_checktype(L, 1, LUA_TTABLE);
    lua_pushinteger(L, i);
    lua_rawgeti(L, 1, i);
    return (lua_isnil(L, -1)) ? 0 : 2;
}

/* Overload standard ipairs function to use __ipairs field of metatables.
 * Returns the number of elements pushed on stack. */
static gint
luaHe_ipairs(lua_State *L)
{
    if(luaL_getmetafield(L, 1, "__ipairs")) {
        lua_insert(L, 1);
        lua_call(L, lua_gettop(L) - 1, LUA_MULTRET);
        return lua_gettop(L);
    }

    luaL_checktype(L, 1, LUA_TTABLE);
    lua_pushvalue(L, lua_upvalueindex(1));
    lua_pushvalue(L, 1);
    lua_pushinteger(L, 0);  /* and initial value */
    return 3;
}

/* Enhanced type() function which recognize luakit objects.
 * \param L The Lua VM state.
 * \return The number of arguments pushed on the stack.
 */
static gint
luaHe_type(lua_State *L)
{
    luaL_checkany(L, 1);
    lua_pushstring(L, luaH_typename(L, 1));
    return 1;
}


/* Fix up and add handy standard lib functions */
static void
luaH_fixups(lua_State *L)
{
    /* export string.wlen */
    lua_getglobal(L, "string");
    lua_pushcfunction(L, &luaH_utf8_strlen);
    lua_setfield(L, -2, "wlen");
    lua_pop(L, 1);
    /* replace next */
    lua_pushliteral(L, "next");
    lua_pushcfunction(L, luaHe_next);
    lua_settable(L, LUA_GLOBALSINDEX);
    /* replace pairs */
    lua_pushliteral(L, "pairs");
    lua_pushcfunction(L, luaHe_next);
    lua_pushcclosure(L, luaHe_pairs, 1); /* pairs get next as upvalue */
    lua_settable(L, LUA_GLOBALSINDEX);
    /* replace ipairs */
    lua_pushliteral(L, "ipairs");
    lua_pushcfunction(L, luaH_ipairs_aux);
    lua_pushcclosure(L, luaHe_ipairs, 1);
    lua_settable(L, LUA_GLOBALSINDEX);
    /* replace type */
    lua_pushliteral(L, "type");
    lua_pushcfunction(L, luaHe_type);
    lua_settable(L, LUA_GLOBALSINDEX);
}

/* Look for an item: table, function, etc.
 * \param L The Lua VM state.
 * \param item The pointer item.
 */
gboolean
luaH_hasitem(lua_State *L, gconstpointer item)
{
    lua_pushnil(L);
    while(luaH_next(L, -2)) {
        if(lua_topointer(L, -1) == item) {
            /* remove value and key */
            lua_pop(L, 2);
            return TRUE;
        }
        if(lua_istable(L, -1))
            if(luaH_hasitem(L, item)) {
                /* remove key and value */
                lua_pop(L, 2);
                return TRUE;
            }
        /* remove value */
        lua_pop(L, 1);
    }
    return FALSE;
}

/* Browse a table pushed on top of the index, and put all its table and
 * sub-table ginto an array.
 * \param L The Lua VM state.
 * \param elems The elements array.
 * \return False if we encounter an elements already in list.
 */
static gboolean
luaH_isloop_check(lua_State *L, GPtrArray *elems)
{
    if(lua_istable(L, -1)) {
        gconstpointer object = lua_topointer(L, -1);

        /* Check that the object table is not already in the list */
        for(guint i = 0; i < elems->len; i++)
            if(elems->pdata[i] == object)
                return FALSE;

        /* push the table in the elements list */
        g_ptr_array_add(elems, (gpointer) object);

        /* look every object in the "table" */
        lua_pushnil(L);
        while(luaH_next(L, -2)) {
            if(!luaH_isloop_check(L, elems)) {
                /* remove key and value */
                lua_pop(L, 2);
                return FALSE;
            }
            /* remove value, keep key for next iteration */
            lua_pop(L, 1);
        }
    }
    return TRUE;
}

/* Check if a table is a loop. When using tables as direct acyclic digram,
 * this is useful.
 * \param L The Lua VM state.
 * \param idx The index of the table in the stack
 * \return True if the table loops.
 */
gboolean
luaH_isloop(lua_State *L, gint idx)
{
    /* elems is an elements array that we will fill with all array we
     * encounter while browsing the tables */
    GPtrArray *elems = g_ptr_array_new();

    /* push table on top */
    lua_pushvalue(L, idx);

    gboolean ret = luaH_isloop_check(L, elems);

    /* remove pushed table */
    lua_pop(L, 1);

    g_ptr_array_free(elems, TRUE);

    return !ret;
}

/* Returns a string from X selection.
 * \param L The Lua VM state.
 * \return The number of elements pushed on stack (1).
 */
static gint
luaH_luakit_get_selection(lua_State *L)
{
    int n = lua_gettop(L);
    GdkAtom atom = GDK_SELECTION_PRIMARY;

    if (n) {
        const gchar *arg = luaL_checkstring(L, 1);
        /* Follow xclip(1) behavior: check only the first character of argument */
        switch (arg[0]) {
          case 'p':
            break;
          case 's':
            atom = GDK_SELECTION_SECONDARY;
            break;
          case 'c':
            atom = GDK_SELECTION_CLIPBOARD;
            break;
          default:
            luaL_argerror(L, 1, "should be 'primary', 'secondary' or 'clipboard'");
            break;
        }
    }
    GtkClipboard *selection = gtk_clipboard_get(atom);
    gchar *text = gtk_clipboard_wait_for_text(selection);
    lua_pushstring(L, text);
    g_free(text);
    return 1;
}

/* Sets an X selection.
 * \param L The Lua VM state.
 * \return The number of elements pushed on stack (0).
 */
static gint
luaH_luakit_set_selection(lua_State *L)
{
    int n = lua_gettop(L);
    GdkAtom atom = GDK_SELECTION_PRIMARY;

    if (0 == n)
        luaL_error(L, "missing argument, string expected");
    const gchar *text = luaL_checkstring(L, 1);
    if (1 < n)
    {
        const gchar *arg = luaL_checkstring(L, 2);
        /* Follow xclip(1) behavior: check only the first character of argument */
        switch (arg[0]) {
          case 'p':
            break;
          case 's':
            atom = GDK_SELECTION_SECONDARY;
            break;
          case 'c':
            atom = GDK_SELECTION_CLIPBOARD;
            break;
          default:
            luaL_argerror(L, 1, "should be 'primary', 'secondary' or 'clipboard'");
            break;
        }
    }
    GtkClipboard *selection = gtk_clipboard_get(atom);
    glong len = g_utf8_strlen (text, -1);
    gtk_clipboard_set_text(selection, text, len);
    return 0;
}

<<<<<<< HEAD
/* Escapes a string for use in a URI.
 * \param L The Lua VM state.
 * \return The number of elements pushed on stack (1).
 */
static gint
luaH_luakit_uri_encode(lua_State *L)
{
    const gchar *string = luaL_checkstring(L, 1);
    gchar *res = g_uri_escape_string(string, NULL, false);
    lua_pushstring(L, res);
    g_free(res);
    return 1;
}

/* Unescapes a whole escaped string.
 * \param L The Lua VM state.
 * \return The number of elements pushed on stack (1).
 */
static gint
luaH_luakit_uri_decode(lua_State *L)
{
    const gchar *string = luaL_checkstring(L, 1);
    gchar *res = g_uri_unescape_string(string, NULL);
    lua_pushstring(L, res);
    g_free(res);
=======
/* Shows a Gtk save dialog.
 * \param L The Lua VM state.
 * \return The number of objects pushed onto the stack.
 * \luastack
 * \lparam title The title of the dialog.
 * \lparam parent The parent window of the dialog or nil.
 * \lparam default_folder The folder to initially display in the dialog.
 * \lparam default_name The filename to preselect in the dialog.
 * \lreturn The name of the selected file or nil if the dialog was cancelled.
 */
static int
luaH_luakit_save_file(lua_State *L)
{
    const char *title = luaL_checkstring(L, 1);
    // decipher the parent
    GtkWindow *parent_window;
    if (lua_isnil(L, 2)) {
        parent_window = NULL;
    } else {
        widget_t *parent = luaH_checkudata(L, 2, &widget_class);
        if (GTK_IS_WINDOW(parent->widget)) {
            parent_window = GTK_WINDOW(parent->widget);
        } else {
            luaH_warn(L, "dialog expects a window as parent, but some other widget was given");
            parent_window = NULL;
        }
    }
    const char *default_folder = luaL_checkstring(L, 3);
    const char *default_name = luaL_checkstring(L, 4);
    GtkWidget *dialog = gtk_file_chooser_dialog_new(title,
            parent_window,
            GTK_FILE_CHOOSER_ACTION_SAVE,
            GTK_STOCK_CANCEL, GTK_RESPONSE_CANCEL,
            GTK_STOCK_SAVE, GTK_RESPONSE_ACCEPT,
            NULL);
    // set default folder, name and overwrite confirmation policy
    gtk_file_chooser_set_current_folder(GTK_FILE_CHOOSER(dialog), default_folder);
    gtk_file_chooser_set_current_name(GTK_FILE_CHOOSER(dialog), default_name);
    gtk_file_chooser_set_do_overwrite_confirmation(GTK_FILE_CHOOSER(dialog), TRUE);
    if (gtk_dialog_run(GTK_DIALOG(dialog)) == GTK_RESPONSE_ACCEPT) {
        gchar *filename = gtk_file_chooser_get_filename(GTK_FILE_CHOOSER(dialog));
        lua_pushstring(L, filename);
        g_free(filename);
    } else {
        lua_pushnil(L);
    }
    gtk_widget_destroy(dialog);
>>>>>>> e13fdc29
    return 1;
}

static gint
luaH_luakit_get_special_dir(lua_State *L)
{
    const gchar *name = luaL_checkstring(L, 1);
    luakit_token_t token = l_tokenize(name);
    GUserDirectory atom;
    /* match token with G_USER_DIR_* atom */
    switch(token) {
      case L_TK_DESKTOP:      atom = G_USER_DIRECTORY_DESKTOP;      break;
      case L_TK_DOCUMENTS:    atom = G_USER_DIRECTORY_DOCUMENTS;    break;
      case L_TK_DOWNLOAD:     atom = G_USER_DIRECTORY_DOWNLOAD;     break;
      case L_TK_MUSIC:        atom = G_USER_DIRECTORY_MUSIC;        break;
      case L_TK_PICTURES:     atom = G_USER_DIRECTORY_PICTURES;     break;
      case L_TK_PUBLIC_SHARE: atom = G_USER_DIRECTORY_PUBLIC_SHARE; break;
      case L_TK_TEMPLATES:    atom = G_USER_DIRECTORY_TEMPLATES;    break;
      case L_TK_VIDEOS:       atom = G_USER_DIRECTORY_VIDEOS;       break;
      default:
        warn("unknown atom G_USER_DIRECTORY_%s", name);
        luaL_argerror(L, 1, "invalid G_USER_DIRECTORY_* atom");
        return 0;
    }
    lua_pushstring(L, g_get_user_special_dir(atom));
    return 1;
}

/* Spawns a command synchonously.
 * \param L The Lua VM state.
 * \return The number of elements pushed on stack (3).
 */
static gint
luaH_luakit_spawn_sync(lua_State *L)
{
    GError *e = NULL;
    gchar *_stdout = NULL;
    gchar *_stderr = NULL;
    gint rv;
    struct sigaction sigact;
    struct sigaction oldact;

    const gchar *command = luaL_checkstring(L, 1);

    /* Note: we have to temporarily clear the SIGCHLD handler. Otherwise
     * g_spawn_sync wouldn't be able to read subprocess' return value. */
    sigact.sa_handler=SIG_DFL;
    sigemptyset (&sigact.sa_mask);
    sigact.sa_flags=0;
    if (sigaction(SIGCHLD, &sigact, &oldact))
        fatal("Can't clear SIGCHLD handler");
    g_spawn_command_line_sync(command, &_stdout, &_stderr, &rv, &e);
    if (sigaction(SIGCHLD, &oldact, NULL))
        fatal("Can't restore SIGCHLD handler");

    if(e)
    {
        lua_pushstring(L, e->message);
        g_clear_error(&e);
        lua_error(L);
    }
    lua_pushinteger(L, WEXITSTATUS(rv));
    lua_pushstring(L, _stdout);
    lua_pushstring(L, _stderr);
    g_free(_stdout);
    g_free(_stderr);
    return 3;
}

/* Spawns a command.
 * \param L The Lua VM state.
 * \return The number of elements pushed on stack (0).
 */
static gint
luaH_luakit_spawn(lua_State *L)
{
    GError *e = NULL;
    const gchar *command = luaL_checkstring(L, 1);
    g_spawn_command_line_async(command, &e);
    if(e)
    {
        lua_pushstring(L, e->message);
        g_clear_error(&e);
        lua_error(L);
    }
    return 0;
}

static gint
luaH_exec(lua_State *L)
{
    const gchar *cmd = luaL_checkstring(L, 1);
    l_exec(cmd);
    return 0;
}

/* luakit global table.
 * \param L The Lua VM state.
 * \return The number of elements pushed on stack.
 * \luastack
 * \lfield font The default font.
 * \lfield font_height The default font height.
 * \lfield conffile The configuration file which has been loaded.
 */
static gint
luaH_luakit_index(lua_State *L)
{
    if(luaH_usemetatable(L, 1, 2))
        return 1;

    widget_t *w;
    const gchar *prop = luaL_checkstring(L, 2);
    luakit_token_t token = l_tokenize(prop);

    switch(token) {

      /* push class methods */
      PF_CASE(GET_SPECIAL_DIR,  luaH_luakit_get_special_dir)
      PF_CASE(SAVE_FILE,        luaH_luakit_save_file)
      PF_CASE(SPAWN,            luaH_luakit_spawn)
      PF_CASE(SPAWN_SYNC,       luaH_luakit_spawn_sync)
      PF_CASE(GET_SELECTION,    luaH_luakit_get_selection)
      PF_CASE(SET_SELECTION,    luaH_luakit_set_selection)
      PF_CASE(EXEC,             luaH_exec)
      PF_CASE(URI_ENCODE,       luaH_luakit_uri_encode)
      PF_CASE(URI_DECODE,       luaH_luakit_uri_decode)
      /* push string properties */
      PS_CASE(CACHE_DIR,        globalconf.cache_dir)
      PS_CASE(CONFIG_DIR,       globalconf.config_dir)
      PS_CASE(DATA_DIR,         globalconf.data_dir)
      PS_CASE(EXECPATH,         globalconf.execpath)
      PS_CASE(CONFPATH,         globalconf.confpath)
      /* push boolean properties */
      PB_CASE(VERBOSE,          globalconf.verbose)
      /* push integer properties */
      PI_CASE(WEBKIT_MAJOR_VERSION, webkit_major_version())
      PI_CASE(WEBKIT_MINOR_VERSION, webkit_minor_version())
      PI_CASE(WEBKIT_MICRO_VERSION, webkit_micro_version())
      PI_CASE(WEBKIT_USER_AGENT_MAJOR_VERSION, WEBKIT_USER_AGENT_MAJOR_VERSION)
      PI_CASE(WEBKIT_USER_AGENT_MINOR_VERSION, WEBKIT_USER_AGENT_MINOR_VERSION)

      case L_TK_WINDOWS:
        lua_newtable(L);
        for (guint i = 0; i < globalconf.windows->len; i++) {
            w = globalconf.windows->pdata[i];
            luaH_object_push(L, w->ref);
            lua_rawseti(L, -2, i+1);
        }
        return 1;

      case L_TK_INSTALL_PATH:
        lua_pushliteral(L, LUAKIT_INSTALL_PATH);
        return 1;

      case L_TK_VERSION:
        lua_pushliteral(L, VERSION);
        return 1;

      default:
        break;
    }
    return 0;
}

/* Newindex function for the luakit global table.
 * \param L The Lua VM state.
 * \return The number of elements pushed on stack.
 */
static gint
luaH_luakit_newindex(lua_State *L)
{
    if(luaH_usemetatable(L, 1, 2))
        return 1;

    size_t len;
    const gchar *buf = luaL_checklstring(L, 2, &len);

    debug("Luakit newindex %s", buf);

    return 0;
}

/* Add a global signal.
 * Returns the number of elements pushed on stack.
 * \luastack
 * \lparam A string with the event name.
 * \lparam The function to call.
 */
static gint
luaH_luakit_add_signal(lua_State *L)
{
    const gchar *name = luaL_checkstring(L, 1);
    luaH_checkfunction(L, 2);
    signal_add(globalconf.signals, name, luaH_object_ref(L, 2));
    return 0;
}

/* Remove a global signal.
 * \param L The Lua VM state.
 * \return The number of elements pushed on stack.
 * \luastack
 * \lparam A string with the event name.
 * \lparam The function to call.
 */
static gint
luaH_luakit_remove_signal(lua_State *L)
{
    const gchar *name = luaL_checkstring(L, 1);
    luaH_checkfunction(L, 2);
    gpointer func = (gpointer) lua_topointer(L, 2);
    signal_remove(globalconf.signals, name, func);
    luaH_object_unref(L, (void *) func);
    return 0;
}

/* Emit a global signal.
 * \param L The Lua VM state.
 * \return The number of elements pushed on stack.
 * \luastack
 * \lparam A string with the event name.
 * \lparam The function to call.
 */
static gint
luaH_luakit_emit_signal(lua_State *L)
{
    signal_object_emit(L, globalconf.signals, luaL_checkstring(L, 1), lua_gettop(L) - 1);
    return 0;
}

static gint
luaH_panic(lua_State *L)
{
    warn("unprotected error in call to Lua API (%s)", lua_tostring(L, -1));
    return 0;
}

static gint
luaH_quit(lua_State *L)
{
    (void) L;
    gtk_main_quit();
    return 0;
}

static gint
luaH_dofunction_on_error(lua_State *L)
{
    /* duplicate string error */
    lua_pushvalue(L, -1);
    /* emit error signal */
    signal_object_emit(L, globalconf.signals, "debug::error", 1);

    if(!luaL_dostring(L, "return debug.traceback(\"error while running function\", 3)"))
    {
        /* Move traceback before error */
        lua_insert(L, -2);
        /* Insert sentence */
        lua_pushliteral(L, "\nerror: ");
        /* Move it before error */
        lua_insert(L, -2);
        lua_concat(L, 3);
    }
    return 1;
}

void
luaH_init(void)
{
    lua_State *L;

    static const struct luaL_reg luakit_lib[] = {
        { "quit", luaH_quit },
        { "add_signal", luaH_luakit_add_signal },
        { "remove_signal", luaH_luakit_remove_signal },
        { "emit_signal", luaH_luakit_emit_signal },
        { "__index", luaH_luakit_index },
        { "__newindex", luaH_luakit_newindex },
        { NULL, NULL }
    };

    /* Lua VM init */
    L = globalconf.L = luaL_newstate();

    /* Set panic fuction */
    lua_atpanic(L, luaH_panic);

    /* Set error handling function */
    lualib_dofunction_on_error = luaH_dofunction_on_error;

    luaL_openlibs(L);

    luaH_fixups(L);

    luaH_object_setup(L);

    /* Export luakit lib */
    luaH_openlib(L, "luakit", luakit_lib, luakit_lib);

    /* Export widget */
    widget_class_setup(L);

    /* add Lua search paths */
    lua_getglobal(L, "package");
    if(LUA_TTABLE != lua_type(L, 1)) {
        warn("package is not a table");
        return;
    }
    lua_getfield(L, 1, "path");
    if(LUA_TSTRING != lua_type(L, 2)) {
        warn("package.path is not a string");
        lua_pop(L, 1);
        return;
    }

    /* compile list of package search paths */
    GPtrArray *paths = g_ptr_array_new_with_free_func(g_free);

#if DEVELOPMENT_PATHS
    /* allows for testing luakit in the project directory */
    g_ptr_array_add(paths, g_strdup("./lib"));
    g_ptr_array_add(paths, g_strdup("./config"));
#endif

    /* add users config dir (see: XDG_CONFIG_DIR) */
    g_ptr_array_add(paths, g_strdup(globalconf.config_dir));

    /* add system config dirs (see: XDG_CONFIG_DIRS) */
    const gchar* const *config_dirs = g_get_system_config_dirs();
    for (; *config_dirs; config_dirs++)
        g_ptr_array_add(paths, g_build_filename(*config_dirs, "luakit", NULL));

    /* add luakit install path */
    g_ptr_array_add(paths, g_build_filename(LUAKIT_INSTALL_PATH, "lib", NULL));

    const gchar *path;
    for (guint i = 0; i < paths->len; i++) {
        path = paths->pdata[i];
        /* Search for file */
        lua_pushliteral(L, ";");
        lua_pushstring(L, path);
        lua_pushliteral(L, "/?.lua");
        lua_concat(L, 3);
        /* Search for lib */
        lua_pushliteral(L, ";");
        lua_pushstring(L, path);
        lua_pushliteral(L, "/?/init.lua");
        lua_concat(L, 3);
        /* concat with package.path */
        lua_concat(L, 3);
    }

    g_ptr_array_free(paths, TRUE);

    /* package.path = "concatenated string" */
    lua_setfield(L, 1, "path");
}

gboolean
luaH_loadrc(const gchar *confpath, gboolean run)
{
    debug("Loading rc: %s", confpath);
    lua_State *L = globalconf.L;
    if(!luaL_loadfile(L, confpath)) {
        if(run) {
            if(lua_pcall(L, 0, LUA_MULTRET, 0)) {
                g_fprintf(stderr, "%s\n", lua_tostring(L, -1));
            } else
                return TRUE;
        } else
            lua_pop(L, 1);
        return TRUE;
    } else
        g_fprintf(stderr, "%s\n", lua_tostring(L, -1));
    return FALSE;
}

/* Load a configuration file. */
gboolean
luaH_parserc(const gchar *confpath, gboolean run)
{
    const gchar* const *config_dirs = NULL;
    gboolean ret = FALSE;
    GPtrArray *paths = NULL;

    /* try to load, return if it's ok */
    if(confpath) {
        if(luaH_loadrc(confpath, run))
            ret = TRUE;
        goto bailout;
    }

    /* compile list of config search paths */
    paths = g_ptr_array_new_with_free_func(g_free);

#if DEVELOPMENT_PATHS
    /* allows for testing luakit in the project directory */
    g_ptr_array_add(paths, g_strdup("./config/rc.lua"));
#endif

    /* search users config dir (see: XDG_CONFIG_HOME) */
    g_ptr_array_add(paths, g_build_filename(globalconf.config_dir, "rc.lua", NULL));

    /* search system config dirs (see: XDG_CONFIG_DIRS) */
    config_dirs = g_get_system_config_dirs();
    for(; *config_dirs; config_dirs++)
        g_ptr_array_add(paths, g_build_filename(*config_dirs, "luakit", "rc.lua", NULL));

    const gchar *path;
    for (guint i = 0; i < paths->len; i++) {
        path = paths->pdata[i];
        if (file_exists(path)) {
            if(luaH_loadrc(path, run)) {
                globalconf.confpath = g_strdup(path);
                ret = TRUE;
                goto bailout;
            } else if(!run)
                goto bailout;
        }
    }

bailout:

    if (paths) g_ptr_array_free(paths, TRUE);
    return ret;
}

gint
luaH_class_index_miss_property(lua_State *L, lua_object_t *obj)
{
    (void) obj;
    signal_object_emit(L, globalconf.signals, "debug::index::miss", 2);
    return 0;
}

gint
luaH_class_newindex_miss_property(lua_State *L, lua_object_t *obj)
{
    (void) obj;
    signal_object_emit(L, globalconf.signals, "debug::newindex::miss", 3);
    return 0;
}

// vim: ft=c:et:sw=4:ts=8:sts=4:tw=80<|MERGE_RESOLUTION|>--- conflicted
+++ resolved
@@ -383,7 +383,6 @@
     return 0;
 }
 
-<<<<<<< HEAD
 /* Escapes a string for use in a URI.
  * \param L The Lua VM state.
  * \return The number of elements pushed on stack (1).
@@ -409,7 +408,9 @@
     gchar *res = g_uri_unescape_string(string, NULL);
     lua_pushstring(L, res);
     g_free(res);
-=======
+    return 1;
+}
+
 /* Shows a Gtk save dialog.
  * \param L The Lua VM state.
  * \return The number of objects pushed onto the stack.
@@ -453,11 +454,9 @@
         gchar *filename = gtk_file_chooser_get_filename(GTK_FILE_CHOOSER(dialog));
         lua_pushstring(L, filename);
         g_free(filename);
-    } else {
+    } else
         lua_pushnil(L);
-    }
     gtk_widget_destroy(dialog);
->>>>>>> e13fdc29
     return 1;
 }
 
