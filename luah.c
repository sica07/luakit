--- conflicted
+++ resolved
@@ -385,8 +385,6 @@
     return 0;
 }
 
-<<<<<<< HEAD
-=======
 /* Escapes a string for use in a URI.
  * \param L The Lua VM state.
  * \return The number of elements pushed on stack (1).
@@ -415,7 +413,6 @@
     return 1;
 }
 
->>>>>>> a438fd44
 /* Shows a Gtk save dialog.
  * \param L The Lua VM state.
  * \return The number of objects pushed onto the stack.
@@ -459,14 +456,8 @@
         gchar *filename = gtk_file_chooser_get_filename(GTK_FILE_CHOOSER(dialog));
         lua_pushstring(L, filename);
         g_free(filename);
-<<<<<<< HEAD
-    } else {
-        lua_pushnil(L);
-    }
-=======
     } else
         lua_pushnil(L);
->>>>>>> a438fd44
     gtk_widget_destroy(dialog);
     return 1;
 }
