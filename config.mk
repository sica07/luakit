--- conflicted
+++ resolved
@@ -29,18 +29,6 @@
 APPDIR     ?= $(PREFIX)/share/applications
 LIBDIR     ?= $(PREFIX)/lib/luakit
 
-<<<<<<< HEAD
-INSTALLDIR := $(DESTDIR)$(PREFIX)
-MANPREFIX  := $(DESTDIR)$(MANPREFIX)
-DOCDIR     := $(DESTDIR)$(DOCDIR)
-XDGPREFIX  := $(DESTDIR)$(XDGPREFIX)
-PIXMAPDIR  := $(DESTDIR)$(PIXMAPDIR)
-ICONDIR    := $(DESTDIR)$(ICONDIR)
-APPDIR     := $(DESTDIR)$(APPDIR)
-LIBDIR     := $(DESTDIR)$(LIBDIR)
-
-=======
->>>>>>> fc07ed5a
 # Should luakit be built to load relative config paths (./lib ./config) ?
 # (Useful when running luakit from it's source directory, disable otherwise).
 ifneq ($(DEVELOPMENT_PATHS),0)
