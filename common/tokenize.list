<<<<<<< HEAD
align
=======
add_id
append
>>>>>>> 4672c40a
atindex
bg
bottom
cache_dir
can_go_back
can_go_forward
changes
child
clear_search
clipboard
config_dir
confpath
count
current
current_size
data_dir
decorated
DESKTOP
destination
destroy
dev_paths
DOCUMENTS
domain
DOWNLOAD
elapsed_time
end
entry
error
eval_js
eventbox
exec
execpath
expires
fg
filename
focus
font
frames
fullscreen
get_alignment
get_child
get_children
get_id
get_property
get_special_dir
get_title
get_view_source
go_back
go_forward
hbox
hide
history
homogeneous
hovered_uri
hpaned
http_only
icon
id
indexof
insert
install_path
interval
is_plugged
label
left
loading
loading_chrome
load_string
maximize
mime_type
MUSIC
name
notebook
open
pack
pack1
pack2
padding
path
PICTURES
position
primary
progress
PUBLIC_SHARE
register_function
reload
reload_bypass_cache
remove
reorder
right
save_file
scroll
search
secondary
secure
selectable
selection
select_region
set_default_size
set_property
set_screen
set_title
set_view_source
set_width
show
show_border
show_frame
show_scrollbars
show_tabs
socket
spacing
spawn
spawn_sync
ssl_trusted
start
started
status
stop
suggested_filename
switch
TEMPLATES
text
time
title
top
total_size
type
unfullscreen
unmaximize
uri
uri_decode
uri_encode
value
vbox
verbose
version
VIDEOS
vpaned
webkit_major_version
webkit_micro_version
webkit_minor_version
webkit_user_agent_major_version
webkit_user_agent_minor_version
webview
width
window
windows
x
xid
xmax
xpage_size
y
ymax
ypage_size<|MERGE_RESOLUTION|>--- conflicted
+++ resolved
@@ -1,9 +1,6 @@
-<<<<<<< HEAD
+add_id
 align
-=======
-add_id
 append
->>>>>>> 4672c40a
 atindex
 bg
 bottom
