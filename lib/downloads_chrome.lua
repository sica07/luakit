-- Grab what we need from the Lua environment
local table = table
local string = string
local io = io
local print = print
local pairs = pairs
local ipairs = ipairs
local math = math
local assert = assert
local setmetatable = setmetatable
local rawget = rawget
local rawset = rawset
local type = type
local os = os
local error = error

-- Grab the luakit environment we need
local downloads = require("downloads")
local lousy = require("lousy")
local chrome = require("chrome")
local add_binds = add_binds
local add_cmds = add_cmds
local webview = webview
local capi = {
    luakit = luakit
}

module("downloads.chrome")

local html_template = [==[
<!doctype html>
<html>
<head>
    <meta charset="utf-8">
    <title>Downloads</title>
    <style type="text/css">
        {style}
    </style>
</head>
<body>
    <header id="page-header">
        <h1>Downloads</h1>
    </header>
    <div id="downloads-list" class="content-margin">
</body>
</html>
]==]

local html_style = [==[
    .download {
        -webkit-margin-start: 90px;
        -webkit-padding-start: 10px;
        position: relative;
        display: block;
        margin-bottom: 10px;
    }

    .download .date {
        left: -90px;
        width: 90px;
        position: absolute;
        display: block;
        color: #888;
    }

    .download .title a {
        color: #3F6EC2;
        padding-right: 16px;
    }

    .download .status {
        display: inline;
        color: #999;
        white-space: nowrap;
    }

    .download .uri a {
        color: #56D;
        text-overflow: ellipsis;
        display: inline-block;
        white-space: nowrap;
        text-decoration: none;
        overflow: hidden;
        max-width: 500px;
    }

    .download .controls a {
        color: #777;
        margin-right: 16px;
    }
]==]

local main_js = [=[

var months = ['Jan', 'Feb', 'Mar', 'Apr', 'May', 'Jun', 'Jul', 'Aug', 'Sep',
    'Oct', 'Nov', 'Dec'];

function basename(url) {
    return url.substring(url.lastIndexOf('/') + 1);
};

function readable_size(bytes, precision) {
    var bytes = bytes || 0, precision = precision || 2,
        kb = 1024, mb = kb*1024, gb = mb*1024, tb = gb*1024;
    if (bytes >= tb) {
        return (bytes / tb).toFixed(precision) + ' TB';
    } else if (bytes >= gb) {
        return (bytes / gb).toFixed(precision) + ' GB';
    } else if (bytes >= mb) {
        return (bytes / mb).toFixed(precision) + ' MB';
    } else if (bytes >= kb) {
        return (bytes / kb).toFixed(precision) + ' KB';
    } else {
        return bytes + ' B';
    }
}

function make_download(d) {
    var e = "<div class='download' id='" + d.id + "' created='" + d.created + "'>";

    var dt = new Date(d.created * 1000);
    e += ("<div class='date'>" + dt.getDate() + " "
        + months[dt.getMonth()] + " " + dt.getFullYear() + "</div>");

    e += ("<div class='details'>"
        + "<div class='title'><a href='file://" + escape(d.destination) + "'>"
        + basename(d.destination) + "</a>"
        + "<div class='status'>waiting</div></div>"
        + "<div class='uri'><a href='" + encodeURI(d.uri) + "'>"
        + encodeURI(d.uri) + "</a></div></div>");

    e += ("<div class='controls'>"
        + "<a href class='show'>Show in folder</a>"
        + "<a href class='restart'>Retry download</a>"
        + "<a href class='remove'>Remove from list</a>"
        + "<a href class='cancel'>Cancel</a>"
        + "</div>");

    e += "</div>"; // <div class="download">

    return e;
}

function getid(that) {
    return $(that).parents(".download").eq(0).attr("id");
};

function update_list() {
    var downloads = downloads_get_all(["status", "speed", "current_size", "total_size"]);

    // return if no downloads to display
    if (downloads.length === "undefined") {
        setTimeout(update, 1000); // update 1s from now
        return;
    }

    for (var i = 0; i < downloads.length; i++) {
        var d = downloads[i];
        // find existing element
        var $elem = $("#"+d.id).eq(0);

        // create new download element
        if ($elem.length === 0) {
            // get some more information
            d = download_get(d.id, ["status", "destination", "created", "uri"]);
            var elem_html = make_download(d);

            // ordered insert
            var inserted = false;
            var $all = $("#downloads-list .download");
            for (var j = 0; j < $all.length; j++) {
                if (d.created > $all.eq(j).attr("created")) {
                    $all.eq(j).before(elem_html);
                    inserted = true;
                    break;
                }
            }

            // back of the bus
            if (!inserted) {
                $("#downloads-list").append(elem_html);
            }

            $elem = $("#"+d.id).eq(0);
            $elem.fadeIn();
        }

        // update download controls when download status changes
        if (d.status !== $elem.attr("status")) {
            $elem.find(".controls a").hide();
            switch (d.status) {
            case "created":
            case "started":
                $elem.find(".cancel,.show").fadeIn();
                break;
            case "finished":
                $elem.find(".show,.remove").fadeIn();
                break;
            case "error":
            case "cancelled":
                $elem.find(".remove,.restart").fadeIn();
                break;
            }
            // save latest download status
            $elem.attr("status", d.status);
        }

        // update status text
        var $st = $elem.find(".status").eq(0);
        switch (d.status) {
        case "started":
            $st.text("downloading - "
                + readable_size(d.current_size) + "/"
                + readable_size(d.total_size) + " @ "
                + readable_size(d.speed) + "/s");
            break;

        case "finished":
            $st.html("Finished - " + readable_size(d.total_size));
            break;

        case "error":
            $st.html("Error");
            break;

        case "cancelled":
            $st.html("Cancelled");
            break;

        case "created":
            $st.html("Waiting");
            break;

        default:
            $st.html("");
            break;
        }
    }

    setTimeout(update_list, 1000);
};

$(document).ready(function () {
    $("#downloads-list").on("click", ".controls .show", function (e) {
        download_show(getid(this));
    });

    $("#downloads-list").on("click", ".controls .restart", function (e) {
        download_restart(getid(this));
    });

    $("#downloads-list").on("click", ".controls .remove", function (e) {
        var id = getid(this);
        download_remove(id);
        elem = $("#"+id);
        elem.fadeOut("fast", function () {
            elem.remove();
        });
    });

    $("#downloads-list").on("click", ".controls .cancel", function (e) {
        download_cancel(getid(this));
    });

    $("#downloads-list").on("click", ".details .title a", function (e) {
        download_open(getid(this));
        return false;
    });

    update_list();
});
]=]

-- default filter
local default_filter = { destination = true, status = true, created = true,
    current_size = true, total_size = true, mime_type = true, uri = true,
    opening = true }

local function collate_download_data(d, data, filter)
    local f = filter or default_filter
    local ret = { id = data.id }
    -- download object properties
    if rawget(f, "destination")  then rawset(ret, "destination", d.destination)    end
    if rawget(f, "status")       then rawset(ret, "status", d.status)              end
    if rawget(f, "uri")          then rawset(ret, "uri", d.uri)                    end
    if rawget(f, "current_size") then rawset(ret, "current_size", d.current_size)  end
    if rawget(f, "total_size")   then rawset(ret, "total_size", d.total_size)      end
    if rawget(f, "mime_type")    then rawset(ret, "mime_type", d.mime_type)        end
    -- data table properties
    if rawget(f, "created")      then rawset(ret, "created", data.created)         end
    if rawget(f, "opening")      then rawset(ret, "opening", not not data.opening) end
    if rawget(f, "speed")        then rawset(ret, "speed", data.speed)             end
    return ret
end

local export_funcs = {
    download_get = function (id, filter)
        local d, data = downloads.get(id)
        if filter then
            assert(type(filter) == "table", "invalid filter table")
            for _, key in ipairs(filter) do rawset(filter, key, true) end
        end
        return collate_download_data(d, data, filter)
    end,

    downloads_get_all = function (filter)
        local ret = {}
        if filter then
            assert(type(filter) == "table", "invalid filter table")
            for _, key in ipairs(filter) do rawset(filter, key, true) end
        end
        for d, data in pairs(downloads.get_all()) do
            table.insert(ret, collate_download_data(d, data, filter))
        end
        return ret
    end,

    download_show = function (id)
        local d, data = downloads.get(id)
        local dirname = string.gsub(d.destination, "(.*/)(.*)", "%1")
        if downloads.emit_signal("open-file", dirname, "inode/directory") ~= true then
            error("Couldn't show download directory (no inode/directory handler)")
        end
    end,

    download_cancel = downloads.cancel,
    download_restart = downloads.restart,
    download_open = downloads.open,
    download_remove = downloads.remove,
    downloads_clear = downloads.clear,
}

downloads.add_signal("status-tick", function (running)
    if running == 0 then
        for _, data in pairs(downloads.get_all()) do data.speed = nil end
        return
    end
    for d, data in pairs(downloads.get_all()) do
        if d.status == "started" then
            local last, curr = rawget(data, "last_size") or 0, d.current_size
            rawset(data, "speed", curr - last)
            rawset(data, "last_size", curr)
        end
    end
end)

chrome.add("downloads", function (view, meta)
<<<<<<< HEAD
=======
    local html_subs = {
        style  = chrome.stylesheet .. html_style,
    }

    local html = string.gsub(html_template, "{(%w+)}", html_subs)

    view:load_string(html, "luakit://downloads/")

>>>>>>> d635adfe
    function on_first_visual(_, status)
        -- Wait for new page to be created
        if status ~= "finished" then return end

        -- Hack to run-once
        view:remove_signal("load-changed", on_first_visual)

        -- Double check that we are where we should be
        if view.uri ~= "luakit://downloads/" then return end

        -- TODO broken
        -- Export luakit JS<->Lua API functions
        for name, func in pairs(export_funcs) do
            view:register_function(name, func)
        end

        -- Load jQuery JavaScript library
        local jquery = lousy.load("lib/jquery.min.js")
        local _, err = view:eval_js(jquery, { no_return = true })
        assert(not err, err)

        -- Load main luakit://download/ JavaScript
        local _, err = view:eval_js(main_js, { no_return = true })
        assert(not err, err)
    end

    view:add_signal("load-changed", on_first_visual)
    return html
end)

local page = "luakit://downloads/"
local buf, cmd = lousy.bind.buf, lousy.bind.cmd

add_binds("normal", {
    buf("^gd$",
        [[Open [luakit://downloads](luakit://downloads/) in current tab.]],
        function (w) w:navigate(page) end),

    buf("^gD$",
        [[Open [luakit://downloads](luakit://downloads/) in new tab.]],
        function (w) w:new_tab(page) end),
})

add_cmds({
    cmd("downloads",
        [[Open [luakit://downloads](luakit://downloads/) in new tab.]],
        function (w) w:new_tab(page) end),
})<|MERGE_RESOLUTION|>--- conflicted
+++ resolved
@@ -345,8 +345,6 @@
 end)
 
 chrome.add("downloads", function (view, meta)
-<<<<<<< HEAD
-=======
     local html_subs = {
         style  = chrome.stylesheet .. html_style,
     }
@@ -355,7 +353,6 @@
 
     view:load_string(html, "luakit://downloads/")
 
->>>>>>> d635adfe
     function on_first_visual(_, status)
         -- Wait for new page to be created
         if status ~= "finished" then return end
