------------------------------------------------------------
-- Cross-instance luakit cookie management (with sqlite3) --
-- © 2011 Mason Larobina <mason.larobina@gmail.com>       --
------------------------------------------------------------

local math = require "math"
local string = string
local ipairs = ipairs
local pairs = pairs
local print = print
local lousy = require "lousy"
local capi = {
    luakit = luakit,
    soup = soup,
    sqlite3 = sqlite3,
    timer = timer
}
local time, floor = luakit.time, math.floor

module "cookies"

<<<<<<< HEAD
-- Path of cookies sqlite database to open/create/update
=======
>>>>>>> d1c1133a
db_path = capi.luakit.data_dir .. "/cookies.db"

-- Last access time
local atime = 0

-- Set max session age to 3600
session_timeout = 3600
force_session_timeout = true

-- Setup signals on module
lousy.signal.setup(_M, true)

-- Return microseconds from the unixtime epoch
function micro()
    return floor(time() * 1e6)
end

function init()
    -- Return if database handle already open
    if db then return end

<<<<<<< HEAD
    db = capi.sqlite3{ filename = _M.db_path }
=======
    -- Open cookies sqlite database at $XDG_DATA_HOME/luakit/cookies.db
    db = capi.sqlite3{ filename = _M.db_path }

>>>>>>> d1c1133a
    db:exec [[
        PRAGMA synchronous = OFF;
        PRAGMA secure_delete = 1;

        CREATE TABLE IF NOT EXISTS moz_cookies (
            id INTEGER PRIMARY KEY,
            name TEXT,
            value TEXT,
            host TEXT,
            path TEXT,
            expiry INTEGER,
            lastAccessed INTEGER,
            isSecure INTEGER,
            isHttpOnly INTEGER
        );

        CREATE TRIGGER IF NOT EXISTS delete_old_cookie
            BEFORE INSERT ON moz_cookies
            BEGIN
                DELETE FROM moz_cookies
                WHERE (
                    host == new.host AND
                    path == new.path AND
                    name == new.name
                );
            END;
    ]]

    query_all_since = db:compile [[
        SELECT id, name, value, host AS domain, path, expiry AS expires,
            isSecure AS secure, isHttpOnly AS http_only
        FROM moz_cookies
        WHERE lastAccessed >= ? AND expiry >= ?
    ]]

    query_insert = db:compile [[
        INSERT INTO moz_cookies
        VALUES(NULL, ?, ?, ?, ?, ?, ?, ?, ?)
    ]]

    query_expire = db:compile [[
        UPDATE moz_cookies
        SET expiry = 0, value = NULL, lastAccessed = ?
        WHERE host = ? AND path = ? AND name = ?
    ]]

    query_delete_expired = db:compile [[
        DELETE FROM moz_cookies
        WHERE expiry < ? AND lastAccessed < ?
    ]]
end

-- Open database handle after window has time to open
capi.luakit.idle_add(init)

-- Load all cookies after the last check time
capi.soup.add_signal("request-started", function ()
    if not db then init() end

    local old_atime, new_atime = atime, micro()
    -- Rate limit select queries to 1 p/s
    if (new_atime - old_atime) > 1e6 then
        local cookies = query_all_since:exec{ old_atime,
            -- On first exec don't load any expired cookies
            (atime == 0 and time()) or 0 }
        atime = new_atime
        if cookies[1] then
            capi.soup.add_cookies(cookies)
        end
    end
end)

capi.soup.add_signal("cookie-changed", function (old, new)
    if new then
        if _M.emit_signal("accept-cookie", new) == false then
            new.expires = 0 -- expire cookie
            capi.soup.add_cookies{new}
            return
        end

        -- Set session cookie timeout & keep session cookies in memory
        if new.expires == -1 then
            if _M.force_session_timeout then
                new.expires = math.ceil(time() + _M.session_timeout)
                capi.soup.add_cookies{new}
            end
            return
        end

        -- Insert new cookie
        query_insert:exec {
            new.name,
            new.value,
            new.domain,
            new.path,
            new.expires,
            micro(),
            new.secure,
            new.http_only
        }
        return
    end

    -- Expire old cookie
    if old then
        query_expire:exec {
            micro(), -- lastAccessed
            old.domain,
            old.path,
            old.name
        }
    end
end)

-- When closing luakit delete most expired cookies.
capi.luakit.add_signal("can-close", function ()
    if query_delete_expired then
        local t = time()
        query_delete_expired:exec{ t, (t - 86400) * 1e6 }
    end
end)

-- vim: et:sw=4:ts=8:sts=4:tw=80<|MERGE_RESOLUTION|>--- conflicted
+++ resolved
@@ -19,10 +19,6 @@
 
 module "cookies"
 
-<<<<<<< HEAD
--- Path of cookies sqlite database to open/create/update
-=======
->>>>>>> d1c1133a
 db_path = capi.luakit.data_dir .. "/cookies.db"
 
 -- Last access time
@@ -44,13 +40,7 @@
     -- Return if database handle already open
     if db then return end
 
-<<<<<<< HEAD
     db = capi.sqlite3{ filename = _M.db_path }
-=======
-    -- Open cookies sqlite database at $XDG_DATA_HOME/luakit/cookies.db
-    db = capi.sqlite3{ filename = _M.db_path }
-
->>>>>>> d1c1133a
     db:exec [[
         PRAGMA synchronous = OFF;
         PRAGMA secure_delete = 1;
