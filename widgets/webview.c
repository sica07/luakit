--- conflicted
+++ resolved
@@ -960,12 +960,8 @@
       "signal::notify",                               (GCallback)notify_cb,              w,
       "signal::notify::load-status",                  (GCallback)notify_load_status_cb,  w,
       "signal::parent-set",                           (GCallback)parent_set_cb,          w,
-<<<<<<< HEAD
-      "signal::title-changed",                        (GCallback)title_changed_cb,       w,
       "signal::download-requested",                   (GCallback)download_requested_cb,  w,
       "signal::mime-type-policy-decision-requested",  (GCallback)mime_type_decision_cb,  w,
-=======
->>>>>>> d26b0ec0
       NULL);
 
     /* show widgets */
