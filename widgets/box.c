/*
 * widgets/box.c - gtk hbox & vbox container widgets
 *
 * Copyright (C) 2010 Mason Larobina <mason.larobina@gmail.com>
 * Copyright (C) 2007-2009 Julien Danjou <julien@danjou.info>
 *
 * This program is free software: you can redistribute it and/or modify
 * it under the terms of the GNU General Public License as published by
 * the Free Software Foundation, either version 3 of the License, or
 * (at your option) any later version.
 *
 * This program is distributed in the hope that it will be useful,
 * but WITHOUT ANY WARRANTY; without even the implied warranty of
 * MERCHANTABILITY or FITNESS FOR A PARTICULAR PURPOSE.  See the
 * GNU General Public License for more details.
 *
 * You should have received a copy of the GNU General Public License
 * along with this program.  If not, see <http://www.gnu.org/licenses/>.
 *
 */

#include "luah.h"
#include "widgets/common.h"

/* direct wrapper around gtk_box_reorder_child */
static gint
luaH_box_reorder_child(lua_State *L)
{
    widget_t *w = luaH_checkudata(L, 1, &widget_class);
    widget_t *child = luaH_checkudata(L, 2, &widget_class);
    gint position = luaL_checknumber(L, 3);
    gtk_box_reorder_child(GTK_BOX(w->widget), GTK_WIDGET(child->widget),
        position);
    return 0;
}

/* direct wrapper around gtk_box_pack_start */
static gint
luaH_box_pack_start(lua_State *L)
{
    widget_t *w = luaH_checkwidget(L, 1);
    widget_t *child = luaH_checkwidget(L, 2);
    gboolean expand = luaH_checkboolean(L, 3);
    gboolean fill = luaH_checkboolean(L, 4);
    guint padding = luaL_checknumber(L, 5);
    gtk_box_pack_start(GTK_BOX(w->widget), GTK_WIDGET(child->widget),
        expand, fill, padding);
    return 0;
}

/* direct wrapper around gtk_box_pack_end */
static gint
luaH_box_pack_end(lua_State *L)
{
    widget_t *w = luaH_checkwidget(L, 1);
    widget_t *child = luaH_checkwidget(L, 2);
    gboolean expand = luaH_checkboolean(L, 3);
    gboolean fill = luaH_checkboolean(L, 4);
    guint padding = luaL_checknumber(L, 5);
    gtk_box_pack_end(GTK_BOX(w->widget), GTK_WIDGET(child->widget),
        expand, fill, padding);
    return 0;
}

/* direct wrapper around gtk_box_reorder_child */
static gint
<<<<<<< HEAD
=======
luaH_box_reorder_child(lua_State *L)
{
    widget_t *w = luaH_checkwidget(L, 1);
    widget_t *child = luaH_checkwidget(L, 2);
    gint pos = luaL_checknumber(L, 3);
    gtk_box_reorder_child(GTK_BOX(w->widget), GTK_WIDGET(child->widget), pos);
    return 0;
}

static gint
>>>>>>> a438fd44
luaH_box_index(lua_State *L, luakit_token_t token)
{
    widget_t *w = luaH_checkwidget(L, 1);

    switch(token)
    {
      LUAKIT_WIDGET_INDEX_COMMON
      LUAKIT_WIDGET_CONTAINER_INDEX_COMMON

      /* push class methods */
      PF_CASE(PACK_END,     luaH_box_pack_end)
      PF_CASE(PACK_START,   luaH_box_pack_start)
      PF_CASE(REORDER,      luaH_box_reorder_child)
      /* push boolean properties */
      PB_CASE(HOMOGENEOUS,  gtk_box_get_homogeneous(GTK_BOX(w->widget)))
      /* push string properties */
      PN_CASE(SPACING,      gtk_box_get_spacing(GTK_BOX(w->widget)))

      default:
        break;
    }
    return 0;
}

static gint
luaH_box_newindex(lua_State *L, luakit_token_t token)
{
    widget_t *w = luaH_checkwidget(L, 1);

    switch(token)
    {
      case L_TK_HOMOGENEOUS:
        gtk_box_set_homogeneous(GTK_BOX(w->widget), luaH_checkboolean(L, 3));
        break;

      case L_TK_SPACING:
        gtk_box_set_spacing(GTK_BOX(w->widget), luaL_checknumber(L, 3));
        break;

      default:
        return 0;
    }

    return luaH_object_emit_property_signal(L, 1);
}

#define BOX_WIDGET_CONSTRUCTOR(type)                                         \
    widget_t *                                                               \
    widget_##type(widget_t *w)                                               \
    {                                                                        \
        w->index = luaH_box_index;                                           \
        w->newindex = luaH_box_newindex;                                     \
        w->destructor = widget_destructor;                                   \
        w->widget = gtk_##type##_new(FALSE, 0);                              \
        g_object_set_data(G_OBJECT(w->widget), "lua_widget", (gpointer) w);  \
        gtk_widget_show(w->widget);                                          \
        g_object_connect(G_OBJECT(w->widget),                                \
          "signal::add",        G_CALLBACK(add_cb),        w,                \
          "signal::parent-set", G_CALLBACK(parent_set_cb), w,                \
          "signal::remove",     G_CALLBACK(remove_cb),     w,                \
          NULL);                                                             \
        return w;                                                            \
    }

BOX_WIDGET_CONSTRUCTOR(vbox)
BOX_WIDGET_CONSTRUCTOR(hbox)

#undef BOX_WIDGET_CONSTRUCTOR

// vim: ft=c:et:sw=4:ts=8:sts=4:tw=80<|MERGE_RESOLUTION|>--- conflicted
+++ resolved
@@ -21,18 +21,6 @@
 
 #include "luah.h"
 #include "widgets/common.h"
-
-/* direct wrapper around gtk_box_reorder_child */
-static gint
-luaH_box_reorder_child(lua_State *L)
-{
-    widget_t *w = luaH_checkudata(L, 1, &widget_class);
-    widget_t *child = luaH_checkudata(L, 2, &widget_class);
-    gint position = luaL_checknumber(L, 3);
-    gtk_box_reorder_child(GTK_BOX(w->widget), GTK_WIDGET(child->widget),
-        position);
-    return 0;
-}
 
 /* direct wrapper around gtk_box_pack_start */
 static gint
@@ -64,8 +52,6 @@
 
 /* direct wrapper around gtk_box_reorder_child */
 static gint
-<<<<<<< HEAD
-=======
 luaH_box_reorder_child(lua_State *L)
 {
     widget_t *w = luaH_checkwidget(L, 1);
@@ -76,7 +62,6 @@
 }
 
 static gint
->>>>>>> a438fd44
 luaH_box_index(lua_State *L, luakit_token_t token)
 {
     widget_t *w = luaH_checkwidget(L, 1);
