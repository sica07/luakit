/*
 * widgets/webview/scroll.c - webkit webview scroll functions
 *
 * Copyright © 2010-2011 Mason Larobina <mason.larobina@gmail.com>
 *
 * This program is free software: you can redistribute it and/or modify
 * it under the terms of the GNU General Public License as published by
 * the Free Software Foundation, either version 3 of the License, or
 * (at your option) any later version.
 *
 * This program is distributed in the hope that it will be useful,
 * but WITHOUT ANY WARRANTY; without even the implied warranty of
 * MERCHANTABILITY or FITNESS FOR A PARTICULAR PURPOSE.  See the
 * GNU General Public License for more details.
 *
 * You should have received a copy of the GNU General Public License
 * along with this program.  If not, see <http://www.gnu.org/licenses/>.
 *
 */
#if WITH_WEBKIT2

static void
scroll_finished(GObject *obj, GAsyncResult *r, gpointer UNUSED(data))
{
    WebKitJavascriptResult *js_result;
    GError *e = NULL;
    js_result = webkit_web_view_run_javascript_finish (WEBKIT_WEB_VIEW(obj), r, &e);
    if (js_result)
        webkit_javascript_result_unref(js_result);
}
#endif

#if GTK_CHECK_VERSION(3,8,0)
gboolean webview_tick_cb(GtkWidget *UNUSED(wi), GdkFrameClock *frame_clock, widget_t *w);

void
webview_set_smoothscroll(widget_t *w, gboolean scrolling)
{
    webview_data_t *d = w->data;

    if (d->smooth_scroll == scrolling)
        return;
    d->smooth_scroll = scrolling;

    if (scrolling)
        d->scroll_cb_id = gtk_widget_add_tick_callback(w->widget, webview_tick_cb, w, NULL);
    else
        gtk_widget_remove_tick_callback(w->widget, d->scroll_cb_id);
}

gfloat
scroll_animate_ease(gfloat a, gfloat b, gfloat p)
{
    return a*(1.0-p) + b*p;
}

gboolean
adjustment_animate_scroll(GtkAdjustment *a, guint duration, guint64 t, webview_scroll_anim_t *s)
{
    gdouble c, max, d;

    /* Clip the target */
    max = gtk_adjustment_get_upper(a) - gtk_adjustment_get_page_size(a);
    max = (max > 0) ? max : 0;
    s->target = s->target > 0 ? s->target : 0;
    s->target = s->target < max ? s->target : max;

    /* Get current value and required scroll direction */
    c = gtk_adjustment_get_value(a);
    d = c < s->target ? 1 : c > s->target ? -1 : 0;

    if (d == 0)
        return false;
    else if (s->start_time == 0)
        s->start_time = t;

    /* Calculate and clip elapsed time */
    guint64 elapsed = (t - s->start_time)/1000;
    if (elapsed >= duration) {
        elapsed = duration;
        s->start_time = 0;
    }

    /* Calculate ease position and ease value */
    gfloat p = elapsed/(gfloat)duration,
           e = scroll_animate_ease(s->source, s->target, p);

    gtk_adjustment_set_value(a, e);

    return elapsed == duration;
}

gboolean
webview_tick_cb(GtkWidget *UNUSED(wi), GdkFrameClock *frame_clock, widget_t *w)
{
    webview_data_t *d = w->data;
    guint64 t = gdk_frame_clock_get_frame_time(frame_clock);
    gboolean done = false;

    GtkAdjustment *ha = gtk_scrolled_window_get_hadjustment(d->win),
                  *va = gtk_scrolled_window_get_vadjustment(d->win);
    done |= adjustment_animate_scroll(ha, d->scroll_time_msec, t, &d->hscroll);
    done |= adjustment_animate_scroll(va, d->scroll_time_msec, t, &d->vscroll);

    if (done)
        webview_set_smoothscroll(w, false);

    return G_SOURCE_CONTINUE;
}
#endif

static gint
luaH_webview_scroll_newindex(lua_State *L)
{
    /* get webview widget upvalue */
    webview_data_t *d = luaH_checkwvdata(L, lua_upvalueindex(1));
    const gchar *prop = luaL_checkstring(L, 2);
    luakit_token_t t = l_tokenize(prop);

<<<<<<< HEAD
#if WITH_WEBKIT2
    gchar *script;
    gint value = luaL_checknumber(L, 3);
    if (t == L_TK_X) {
        if (value == -1)
            script = g_strdup_printf("window.scrollTo(window.document.width, window.scrollY)");
        else
            script = g_strdup_printf("window.scrollTo(%d, window.scrollY)", value);
    } else if (t == L_TK_Y) {
        if (value == -1)
            script = g_strdup_printf("window.scrollTo(window.scrollX, window.document.height)");
        else
            script = g_strdup_printf("window.scrollTo(window.scrollX, %d)", value);
    } else if (t == L_TK_XREL)
        script = g_strdup_printf("window.scrollBy(%d, 0)", value);
    else if (t == L_TK_YREL)
        script = g_strdup_printf("window.scrollBy(0, %d)", value);
    else if (t == L_TK_XPAGE)
        script = g_strdup_printf("window.scrollTo(window.innerWidth*%d, window.scrollY)", value);
    else if (t == L_TK_YPAGE)
        script = g_strdup_printf("window.scrollTo(window.scrollX, window.innerHeight*%d)", value);
    else if (t == L_TK_XPAGEREL)
        script = g_strdup_printf("window.scrollBy(window.innerWidth*%d, 0)", value);
    else if (t == L_TK_YPAGEREL)
        script = g_strdup_printf("window.scrollBy(0, window.innerHeight*%d)", value);
    else if (t == L_TK_XPCT)
        script = g_strdup_printf("window.scrollTo((window.document.width - window.innerWidth)*%d/100, window.scrollY)", value);
    else if (t == L_TK_YPCT)
        script = g_strdup_printf("window.scrollTo(window.scrollX, (window.document.height - window.innerHeight)*%d/100)", value);
    else
        return 0;
    webkit_web_view_run_javascript(d->view, script, NULL, scroll_finished, NULL);
    g_free(script);
#else
=======
    /* Get the adjustment for the scroll */
>>>>>>> d635adfe
    GtkAdjustment *a;
    if (t == L_TK_X)      a = gtk_scrolled_window_get_hadjustment(d->win);
    else if (t == L_TK_Y) a = gtk_scrolled_window_get_vadjustment(d->win);
    else return 0;

#if GTK_CHECK_VERSION(3,8,0)
    webview_scroll_anim_t *anim = t == L_TK_X ? &d->hscroll : &d->vscroll;
    anim->source = gtk_adjustment_get_value(a);
    anim->target = luaL_checknumber(L, 3);
    anim->start_time = 0;

    webview_set_smoothscroll(d->widget, true);
#else
    gdouble value = luaL_checknumber(L, 3);
    gdouble max = gtk_adjustment_get_upper(a) -
            gtk_adjustment_get_page_size(a);
    // https://git.gnome.org/browse/hyena/commit/?id=0745bfb75809886925dfa49a57c79e5f71565d08
    max = (max > 0) ? max : 0;
    gtk_adjustment_set_value(a, ((value < 0 ? 0 : value) > max ? max : value));
#endif
<<<<<<< HEAD
=======

>>>>>>> d635adfe
    return 0;
}

void
webview_scroll_init(widget_t *w)
{
    /* Load scroll animation duration */
    webview_data_t *d = w->data;
    lua_State *L = globalconf.L;
    lua_getglobal(L, "scroll_duration_msec");
    d->scroll_time_msec = lua_tonumber(L, -1) ?: 500;
    lua_pop(L, 1);
}

static gint
luaH_webview_scroll_index(lua_State *L)
{
    webview_data_t *d = luaH_checkwvdata(L, lua_upvalueindex(1));
    const gchar *prop = luaL_checkstring(L, 2);
    luakit_token_t t = l_tokenize(prop);

#if WITH_WEBKIT2
    // TODO
    if (t == L_TK_X || t == L_TK_Y) {
        lua_pushnumber(L, 10);
    } else if (t == L_TK_XMAX || t == L_TK_YMAX) {
        lua_pushnumber(L, 50);
    } else if (t == L_TK_XPAGE_SIZE || t == L_TK_YPAGE_SIZE) {
        lua_pushnumber(L, 100);
    } else {
        return 0;
    }
    return 1;
#else
    GtkAdjustment *a = (*prop == 'x') ?
              gtk_scrolled_window_get_hadjustment(d->win)
            : gtk_scrolled_window_get_vadjustment(d->win);

    if (t == L_TK_X || t == L_TK_Y) {
        lua_pushnumber(L, gtk_adjustment_get_value(a));
        return 1;

    } else if (t == L_TK_XMAX || t == L_TK_YMAX) {
        lua_pushnumber(L, gtk_adjustment_get_upper(a) -
                gtk_adjustment_get_page_size(a));
        return 1;

    } else if (t == L_TK_XPAGE_SIZE || t == L_TK_YPAGE_SIZE) {
        lua_pushnumber(L, gtk_adjustment_get_page_size(a));
        return 1;
    }
    return 0;
#endif
}

static gint
luaH_webview_push_scroll_table(lua_State *L)
{
    /* create scroll table */
    lua_newtable(L);
    /* setup metatable */
    lua_createtable(L, 0, 2);
    /* push __index metafunction */
    lua_pushliteral(L, "__index");
    lua_pushvalue(L, 1); /* copy webview userdata */
    lua_pushcclosure(L, luaH_webview_scroll_index, 1);
    lua_rawset(L, -3);
    /* push __newindex metafunction */
    lua_pushliteral(L, "__newindex");
    lua_pushvalue(L, 1); /* copy webview userdata */
    lua_pushcclosure(L, luaH_webview_scroll_newindex, 1);
    lua_rawset(L, -3);
    lua_setmetatable(L, -2);
    return 1;
}

void
show_scrollbars(webview_data_t *d, gboolean show)
{
    // TODO
#if !WITH_WEBKIT2
    GObject *frame = G_OBJECT(webkit_web_view_get_main_frame(d->view));

    /* show scrollbars */
    if (show) {
        if (d->hide_id)
            g_signal_handler_disconnect(frame, d->hide_id);
#if GTK_CHECK_VERSION(3,0,0)
        gtk_scrolled_window_set_policy(d->win,
                GTK_POLICY_ALWAYS, GTK_POLICY_ALWAYS);

        GtkWidget *hscroll = gtk_scrolled_window_get_hscrollbar(d->win);
        GtkWidget *vscroll = gtk_scrolled_window_get_vscrollbar(d->win);

        gtk_widget_show(hscroll);
        gtk_widget_show(vscroll);
#else
        gtk_scrolled_window_set_policy(d->win,
                GTK_POLICY_AUTOMATIC, GTK_POLICY_AUTOMATIC);
#endif
        d->hide_id = 0;

    /* hide scrollbars */
    } else if (!d->hide_id) {
#if GTK_CHECK_VERSION(3,0,0)
        GtkWidget *hscroll = gtk_scrolled_window_get_hscrollbar(d->win);
        GtkWidget *vscroll = gtk_scrolled_window_get_vscrollbar(d->win);

        gtk_widget_hide(hscroll);
        gtk_widget_hide(vscroll);

        gtk_scrolled_window_set_shadow_type(d->win, GTK_SHADOW_NONE);

        d->hide_id = 1; // TODO
#else
        gtk_scrolled_window_set_policy(d->win,
                GTK_POLICY_NEVER, GTK_POLICY_NEVER);
        d->hide_id = g_signal_connect(frame, "scrollbars-policy-changed",
                G_CALLBACK(true_cb), NULL);
#endif
    }
#endif
}<|MERGE_RESOLUTION|>--- conflicted
+++ resolved
@@ -117,7 +117,6 @@
     const gchar *prop = luaL_checkstring(L, 2);
     luakit_token_t t = l_tokenize(prop);
 
-<<<<<<< HEAD
 #if WITH_WEBKIT2
     gchar *script;
     gint value = luaL_checknumber(L, 3);
@@ -152,9 +151,7 @@
     webkit_web_view_run_javascript(d->view, script, NULL, scroll_finished, NULL);
     g_free(script);
 #else
-=======
     /* Get the adjustment for the scroll */
->>>>>>> d635adfe
     GtkAdjustment *a;
     if (t == L_TK_X)      a = gtk_scrolled_window_get_hadjustment(d->win);
     else if (t == L_TK_Y) a = gtk_scrolled_window_get_vadjustment(d->win);
@@ -175,10 +172,8 @@
     max = (max > 0) ? max : 0;
     gtk_adjustment_set_value(a, ((value < 0 ? 0 : value) > max ? max : value));
 #endif
-<<<<<<< HEAD
-=======
-
->>>>>>> d635adfe
+#endif
+
     return 0;
 }
 
